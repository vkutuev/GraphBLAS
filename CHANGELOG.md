--- conflicted
+++ resolved
@@ -1,4 +1,3 @@
-<<<<<<< HEAD
 # RMM 0.16.0 (Date TBD)
 
 ## New Features
@@ -10,10 +9,8 @@
 
 ## Bug Fixes
 
-# RMM 0.15.0 (Date TBD)
-=======
+
 # RMM 0.15.0 (26 Aug 2020)
->>>>>>> 7f5ff19d
 
 ## New Features
 
