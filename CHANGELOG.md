--- conflicted
+++ resolved
@@ -7,12 +7,9 @@
 - PR #396 Remove deprecated RMM APIs
 - PR #425 Add CUDA per-thread default stream support and thread safety to `pool_memory_resource`
 - PR #436 Always build and test with per-thread default stream enabled in the GPU CI build
-<<<<<<< HEAD
+- PR #444 Add `owning_wrapper` to simplify lifetime management of resources and their upstreams
 - PR #449 Stream-ordered suballocator abstract base class and Per-thread default stream support 
           and thread safety for `fixed_size_memory_resource`
-=======
-- PR #444 Add `owning_wrapper` to simplify lifetime management of resources and their upstreams
->>>>>>> ba4436b1
 
 ## Improvements
 
