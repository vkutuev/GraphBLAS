# RMM 0.14.0 (Date TBD)

## New Features

- PR #341 Enable logging
- PR #343 Add in option to statically link against cudart

## Improvements

- PR #354 Add CMake option for per-thread default stream
- PR #350 Add .clang-format file & format all files
<<<<<<< HEAD
- PR #357 Add Docker 19 support to local gpuci build
=======
- PR #358 Fix typo in `rmm_cupy_allocator` docstring
>>>>>>> 6ce96bd8

## Bug Fixes

- PR #346 Add clearer exception message when RMM_LOG_FILE is unset
- PR #347 Mark rmmFinalizeWrapper nogil
- PR #348 Fix unintentional use of pool-managed resource.

# RMM 0.13.0 (Date TBD)

## New Features

- PR #253 Add `frombytes` to convert `bytes`-like to `DeviceBuffer`
- PR #252 Add `__sizeof__` method to `DeviceBuffer`
- PR #258 Define pickling behavior for `DeviceBuffer`
- PR #261 Add `__bytes__` method to `DeviceBuffer`
- PR #262 Moved device memory resource files to `mr/device` directory
- PR #266 Drop `rmm.auto_device`
- PR #268 Add Cython/Python `copy_to_host` and `to_device`
- PR #272 Add `host_memory_resource`.
- PR #273 Moved device memory resource tests to `device/` directory.
- PR #274 Add `copy_from_host` method to `DeviceBuffer`
- PR #275 Add `copy_from_device` method to `DeviceBuffer`
- PR #283 Add random allocation benchmark.
- PR #287 Enabled CUDA CXX11 for unit tests.
- PR #292 Revamped RMM exceptions.
- PR #297 Use spdlog to implement `logging_resource_adaptor`.
- PR #303 Added replay benchmark.
- PR #319 Add `thread_safe_resource_adaptor` class.
- PR #314 New suballocator memory_resources.
- PR #330 Fixed incorrect name of `stream_free_blocks_` debug symbol.
- PR #331 Move to C++14 and deprecate legacy APIs.

## Improvements

- PR #246 Type `DeviceBuffer` arguments to `__cinit__`
- PR #249 Use `DeviceBuffer` in `device_array`
- PR #255 Add standard header to all Cython files
- PR #256 Cast through `uintptr_t` to `cudaStream_t`
- PR #254 Use `const void*` in `DeviceBuffer.__cinit__`
- PR #257 Mark Cython-exposed C++ functions that raise
- PR #269 Doc sync behavior in `copy_ptr_to_host`
- PR #278 Allocate a `bytes` object to fill up with RMM log data
- PR #280 Drop allocation/deallocation of `offset`
- PR #282 `DeviceBuffer` use default constructor for size=0
- PR #296 Use CuPy's `UnownedMemory` for RMM-backed allocations
- PR #310 Improve `device_buffer` allocation logic.
- PR #309 Sync default stream in `DeviceBuffer` constructor
- PR #326 Sync only on copy construction
- PR #308 Fix typo in README
- PR #334 Replace `rmm_allocator` for Thrust allocations

## Bug Fixes

- PR #298 Remove RMM_CUDA_TRY from cuda_event_timer destructor
- PR #299 Fix assert condition blocking debug builds
- PR #300 Fix host mr_tests compile error
- PR #312 Fix libcudf compilation errors due to explicit defaulted device_buffer constructor.


# RMM 0.12.0 (04 Feb 2020)

## New Features

- PR #218 Add `_DevicePointer`
- PR #219 Add method to copy `device_buffer` back to host memory
- PR #222 Expose free and total memory in Python interface
- PR #235 Allow construction of `DeviceBuffer` with a `stream`

## Improvements

- PR #214 Add codeowners
- PR #226 Add some tests of the Python `DeviceBuffer`
- PR #233 Reuse the same `CUDA_HOME` logic from cuDF
- PR #234 Add missing `size_t` in `DeviceBuffer`
- PR #239 Cleanup `DeviceBuffer`'s `__cinit__`
- PR #242 Special case 0-size `DeviceBuffer` in `tobytes`
- PR #244 Explicitly force `DeviceBuffer.size` to an `int`
- PR #247 Simplify casting in `tobytes` and other cleanup

## Bug Fixes

- PR #215 Catch polymorphic exceptions by reference instead of by value
- PR #221 Fix segfault calling rmmGetInfo when uninitialized
- PR #225 Avoid invoking Python operations in c_free
- PR #230 Fix duplicate symbol issues with `copy_to_host`
- PR #232 Move `copy_to_host` doc back to header file


# RMM 0.11.0 (11 Dec 2019)

## New Features

- PR #106 Added multi-GPU initialization
- PR #167 Added value setter to `device_scalar`
- PR #163 Add Cython bindings to `device_buffer`
- PR #177 Add `__cuda_array_interface__` to `DeviceBuffer`
- PR #198 Add `rmm.rmm_cupy_allocator()`

## Improvements

- PR #161 Use `std::atexit` to finalize RMM after Python interpreter shutdown
- PR #165 Align memory resource allocation sizes to 8-byte
- PR #171 Change public API of RMM to only expose `reinitialize(...)`
- PR #175 Drop `cython` from run requirements
- PR #169 Explicit stream argument for device_buffer methods
- PR #186 Add nbytes and len to DeviceBuffer
- PR #188 Require kwargs in `DeviceBuffer`'s constructor
- PR #194 Drop unused imports from `device_buffer.pyx`
- PR #196 Remove unused CUDA conda labels
- PR #200 Simplify DeviceBuffer methods

## Bug Fixes

- PR #174 Make `device_buffer` default ctor explicit to work around type_dispatcher issue in libcudf.
- PR #170 Always build librmm and rmm, but conditionally upload based on CUDA / Python version
- PR #182 Prefix `DeviceBuffer`'s C functions
- PR #189 Drop `__reduce__` from `DeviceBuffer`
- PR #193 Remove thrown exception from `rmm_allocator::deallocate`
- PR #224 Slice the CSV log before converting to bytes


# RMM 0.10.0 (16 Oct 2019)

## New Features

- PR #99 Added `device_buffer` class
- PR #133 Added `device_scalar` class

## Improvements

- PR #123 Remove driver install from ci scripts
- PR #131 Use YYMMDD tag in nightly build
- PR #137 Replace CFFI python bindings with Cython
- PR #127 Use Memory Resource classes for allocations

## Bug Fixes

- PR #107 Fix local build generated file ownerships
- PR #110 Fix Skip Test Functionality
- PR #125 Fixed order of private variables in LogIt
- PR #139 Expose `_make_finalizer` python API needed by cuDF
- PR #142 Fix ignored exceptions in Cython
- PR #146 Fix rmmFinalize() not freeing memory pools
- PR #149 Force finalization of RMM objects before RMM is finalized (Python)
- PR #154 Set ptr to 0 on rmm::alloc error
- PR #157 Check if initialized before freeing for Numba finalizer and use `weakref` instead of `atexit`


# RMM 0.9.0 (21 Aug 2019)

## New Features

- PR #96 Added `device_memory_resource` for beginning of overhaul of RMM design
- PR #103 Add and use unified build script

## Improvements

- PR #111 Streamline CUDA_REL environment variable
- PR #113 Handle ucp.BufferRegion objects in auto_device

## Bug Fixes

   ...


# RMM 0.8.0 (27 June 2019)

## New Features

- PR #95 Add skip test functionality to build.sh

## Improvements

   ...

## Bug Fixes

- PR #92 Update docs version


# RMM 0.7.0 (10 May 2019)

## New Features

- PR #67 Add random_allocate microbenchmark in tests/performance
- PR #70 Create conda environments and conda recipes
- PR #77 Add local build script to mimic gpuCI
- PR #80 Add build script for docs

## Improvements

- PR #76 Add cudatoolkit conda dependency
- PR #84 Use latest release version in update-version CI script
- PR #90 Avoid using c++14 auto return type for thrust_rmm_allocator.h

## Bug Fixes

- PR #68 Fix signed/unsigned mismatch in random_allocate benchmark
- PR #74 Fix rmm conda recipe librmm version pinning
- PR #72 Remove unnecessary _BSD_SOURCE define in random_allocate.cpp


# RMM 0.6.0 (18 Mar 2019)

## New Features

- PR #43 Add gpuCI build & test scripts
- PR #44 Added API to query whether RMM is initialized and with what options.
- PR #60 Default to CXX11_ABI=ON

## Improvements

## Bug Fixes

- PR #58 Eliminate unreliable check for change in available memory in test
- PR #49 Fix pep8 style errors detected by flake8


# RMM 0.5.0 (28 Jan 2019)

## New Features

- PR #2 Added CUDA Managed Memory allocation mode

## Improvements

- PR #12 Enable building RMM as a submodule
- PR #13 CMake: Added CXX11ABI option and removed Travis references
- PR #16 CMake: Added PARALLEL_LEVEL environment variable handling for GTest build parallelism (matches cuDF)
- PR #17 Update README with v0.5 changes including Managed Memory support

## Bug Fixes

- PR #10 Change cnmem submodule URL to use https
- PR #15 Temporarily disable hanging AllocateTB test for managed memory
- PR #28 Fix invalid reference to local stack variable in `rmm::exec_policy`


# RMM 0.4.0 (20 Dec 2018)

## New Features

- PR #1 Spun off RMM from cuDF into its own repository.

## Improvements

- CUDF PR #472 RMM: Created centralized rmm::device_vector alias and rmm::exec_policy
- CUDF PR #465 Added templated C++ API for RMM to avoid explicit cast to `void**`

## Bug Fixes


RMM was initially implemented as part of cuDF, so we include the relevant changelog history below.

# cuDF 0.3.0 (23 Nov 2018)

## New Features

- PR #336 CSV Reader string support

## Improvements

- CUDF PR #333 Add Rapids Memory Manager documentation
- CUDF PR #321 Rapids Memory Manager adds file/line location logging and convenience macros

## Bug Fixes


# cuDF 0.2.0 and cuDF 0.1.0

These were initial releases of cuDF based on previously separate pyGDF and libGDF libraries. RMM was initially implemented as part of libGDF.<|MERGE_RESOLUTION|>--- conflicted
+++ resolved
@@ -9,11 +9,8 @@
 
 - PR #354 Add CMake option for per-thread default stream
 - PR #350 Add .clang-format file & format all files
-<<<<<<< HEAD
+- PR #358 Fix typo in `rmm_cupy_allocator` docstring
 - PR #357 Add Docker 19 support to local gpuci build
-=======
-- PR #358 Fix typo in `rmm_cupy_allocator` docstring
->>>>>>> 6ce96bd8
 
 ## Bug Fixes
 
