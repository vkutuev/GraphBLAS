# RMM 0.12.0 (Date TBD)

## New Features

- PR #218 Add `_DevicePointer`

## Improvements

- PR #214 Add codeowners

## Bug Fixes

- PR #215 Catch polymorphic exceptions by reference instead of by value
<<<<<<< HEAD
- PR #221 Fix segfault calling rmmGetInfo when uninitialized
=======
- PR #225 Avoid invoking Python operations in c_free

>>>>>>> 50df55d3

# RMM 0.11.0 (Date TBD)

## New Features

- PR #106 Added multi-GPU initialization
- PR #167 Added value setter to `device_scalar`
- PR #163 Add Cython bindings to `device_buffer`
- PR #177 Add `__cuda_array_interface__` to `DeviceBuffer`
- PR #198 Add `rmm.rmm_cupy_allocator()`

## Improvements

- PR #161 Use `std::atexit` to finalize RMM after Python interpreter shutdown
- PR #165 Align memory resource allocation sizes to 8-byte
- PR #171 Change public API of RMM to only expose `reinitialize(...)`
- PR #175 Drop `cython` from run requirements
- PR #169 Explicit stream argument for device_buffer methods
- PR #186 Add nbytes and len to DeviceBuffer
- PR #188 Require kwargs in `DeviceBuffer`'s constructor
- PR #194 Drop unused imports from `device_buffer.pyx`
- PR #196 Remove unused CUDA conda labels
- PR #200 Simplify DeviceBuffer methods

## Bug Fixes

- PR #174 Make `device_buffer` default ctor explicit to work around type_dispatcher issue in libcudf.
- PR #170 Always build librmm and rmm, but conditionally upload based on CUDA / Python version
- PR #182 Prefix `DeviceBuffer`'s C functions
- PR #189 Drop `__reduce__` from `DeviceBuffer`
- PR #193 Remove thrown exception from `rmm_allocator::deallocate`
- PR #224 Slice the CSV log before converting to bytes


# RMM 0.10.0 (16 Oct 2019)

## New Features

- PR #99 Added `device_buffer` class
- PR #133 Added `device_scalar` class

## Improvements

- PR #123 Remove driver install from ci scripts
- PR #131 Use YYMMDD tag in nightly build
- PR #137 Replace CFFI python bindings with Cython
- PR #127 Use Memory Resource classes for allocations

## Bug Fixes

- PR #107 Fix local build generated file ownerships
- PR #110 Fix Skip Test Functionality
- PR #125 Fixed order of private variables in LogIt
- PR #139 Expose `_make_finalizer` python API needed by cuDF
- PR #142 Fix ignored exceptions in Cython
- PR #146 Fix rmmFinalize() not freeing memory pools
- PR #149 Force finalization of RMM objects before RMM is finalized (Python)
- PR #154 Set ptr to 0 on rmm::alloc error
- PR #157 Check if initialized before freeing for Numba finalizer and use `weakref` instead of `atexit`


# RMM 0.9.0 (21 Aug 2019)

## New Features

- PR #96 Added `device_memory_resource` for beginning of overhaul of RMM design
- PR #103 Add and use unified build script

## Improvements

- PR #111 Streamline CUDA_REL environment variable
- PR #113 Handle ucp.BufferRegion objects in auto_device

## Bug Fixes

   ...


# RMM 0.8.0 (27 June 2019)

## New Features

- PR #95 Add skip test functionality to build.sh

## Improvements

   ...

## Bug Fixes

- PR #92 Update docs version


# RMM 0.7.0 (10 May 2019)

## New Features

- PR #67 Add random_allocate microbenchmark in tests/performance
- PR #70 Create conda environments and conda recipes
- PR #77 Add local build script to mimic gpuCI
- PR #80 Add build script for docs

## Improvements

- PR #76 Add cudatoolkit conda dependency
- PR #84 Use latest release version in update-version CI script
- PR #90 Avoid using c++14 auto return type for thrust_rmm_allocator.h

## Bug Fixes

- PR #68 Fix signed/unsigned mismatch in random_allocate benchmark
- PR #74 Fix rmm conda recipe librmm version pinning
- PR #72 Remove unnecessary _BSD_SOURCE define in random_allocate.cpp


# RMM 0.6.0 (18 Mar 2019)

## New Features

- PR #43 Add gpuCI build & test scripts
- PR #44 Added API to query whether RMM is initialized and with what options.
- PR #60 Default to CXX11_ABI=ON

## Improvements

## Bug Fixes

- PR #58 Eliminate unreliable check for change in available memory in test
- PR #49 Fix pep8 style errors detected by flake8


# RMM 0.5.0 (28 Jan 2019)

## New Features

- PR #2 Added CUDA Managed Memory allocation mode

## Improvements

- PR #12 Enable building RMM as a submodule
- PR #13 CMake: Added CXX11ABI option and removed Travis references
- PR #16 CMake: Added PARALLEL_LEVEL environment variable handling for GTest build parallelism (matches cuDF)
- PR #17 Update README with v0.5 changes including Managed Memory support

## Bug Fixes

- PR #10 Change cnmem submodule URL to use https
- PR #15 Temporarily disable hanging AllocateTB test for managed memory
- PR #28 Fix invalid reference to local stack variable in `rmm::exec_policy`


# RMM 0.4.0 (20 Dec 2018)

## New Features

- PR #1 Spun off RMM from cuDF into its own repository.

## Improvements

- CUDF PR #472 RMM: Created centralized rmm::device_vector alias and rmm::exec_policy
- CUDF PR #465 Added templated C++ API for RMM to avoid explicit cast to `void**`

## Bug Fixes


RMM was initially implemented as part of cuDF, so we include the relevant changelog history below.

# cuDF 0.3.0 (23 Nov 2018)

## New Features

- PR #336 CSV Reader string support

## Improvements

- CUDF PR #333 Add Rapids Memory Manager documentation
- CUDF PR #321 Rapids Memory Manager adds file/line location logging and convenience macros

## Bug Fixes


# cuDF 0.2.0 and cuDF 0.1.0

These were initial releases of cuDF based on previously separate pyGDF and libGDF libraries. RMM was initially implemented as part of libGDF.<|MERGE_RESOLUTION|>--- conflicted
+++ resolved
@@ -11,12 +11,9 @@
 ## Bug Fixes
 
 - PR #215 Catch polymorphic exceptions by reference instead of by value
-<<<<<<< HEAD
 - PR #221 Fix segfault calling rmmGetInfo when uninitialized
-=======
 - PR #225 Avoid invoking Python operations in c_free
 
->>>>>>> 50df55d3
 
 # RMM 0.11.0 (Date TBD)
 
