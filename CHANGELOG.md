--- conflicted
+++ resolved
@@ -1,5 +1,3 @@
-<<<<<<< HEAD
-=======
 # RMM 0.17.0 (10 Dec 2020)
 
 ## New Features
@@ -32,7 +30,6 @@
 - PR #641 Fix adding "LANGUAGES" after version number in CMake in release script
 
 
->>>>>>> b8c8310e
 # RMM 0.16.0 (21 Oct 2020)
 
 ## New Features
