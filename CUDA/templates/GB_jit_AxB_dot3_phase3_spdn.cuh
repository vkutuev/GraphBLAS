//******************************************************************************
//  Sparse dot products in batch form, sparse - dense case. 
//  Each thread in this kernel is responsible for m vector-pairs(x,y), 
//  m = 256/sz, where sz is in {4, 16, 64, 256}
//  We know each non-zero on the sparse side will hit a dense value.
//  Template on <T_C, T_A, T_B, T_X, T_Y, T_Z >
//  Parameters:

//  int64_t start          <- beginning of bucket  
//  int64_t end            <- end of bucket
//  int64_t *Bucket        <- index of each pair in this bucket
//  matrix<T_C> *C         <- C result matrix 
//  matrix<T_C> *M         <- Mask matrix 
//  matrix<T_A> *A         <- A matrix to multiply, sparse 
//  matrix<T_B> *B         <- B matrix to multiply, dense in sparse format? 
//  int sz                 <- size hint for smaller vector
//******************************************************************************
#pragma once

#include <limits>
#include <cstdint>
#include <stdio.h>
#include "matrix.h"

#include <cooperative_groups.h>

#define tile_sz 32

//#include "local_cub/block/block_reduce.cuh"


using namespace cooperative_groups;

// TODO: Put this in a shared location
template< typename T, int warpSize >
__device__ T reduce_sum(thread_block_tile<warpSize> g, T val)
{
    // Each iteration halves the number of active threads
    // Each thread adds its partial sum[i] to sum[lane+i]
    for (int i = g.size() / 2; i > 0; i /= 2)
    {
        val += g.shfl_down(val,i) ;
    }
    return val; // note: only thread 0 will return full sum
}


template< typename T_C, typename T_A, typename T_B>
__global__ void AxB_dot3_phase3_spdn
( 
  int64_t start, 
  int64_t end,
  int64_t *Bucket,  // do the work in Bucket [start:end-1]
  GrB_Matrix C, 
  GrB_Matrix M, 
  GrB_Matrix A, 
  GrB_Matrix B,
  int sz 
)
{
   const T_A *__restrict__ Ax = (T_A *)A->x  ;
   const T_B *__restrict__ Bx = (T_B *)B->x  ;
         T_C *__restrict__ Cx = (T_C *)C->x  ;
         int64_t *__restrict__ Ci = C->i ;
   const int64_t *__restrict__ Mi = M->i ;
   const int64_t *__restrict__ Ai = A->i ;
   const int64_t *__restrict__ Bi = B->i ;
   const int64_t *__restrict__ Ap = A->p ;
   const int64_t *__restrict__ Bp = B->p ;

//   typedef cub::BlockReduce<int, 32> BlockReduce;
//   __shared__ typename BlockReduce::TempStorage temp_storage;

   // sz = expected non-zeros per dot 
   int m = 256/sz;
   int nvec = end - start;
   int dpt = nvec/32;
   m = dpt < m ? dpt : m;
//   if( threadIdx.x ==0)
//      printf("thd:%d %d dots/thrd, nvec = %d blockDim=%d\n",threadIdx.x, sz, nvec, blockDim.x);
//   __syncthreads();
   int dots = (nvec +m -1)/m;

//   printf("dots=%d, m=%d, dpt=%d\n", dots, m, dpt);
   int zc = 0;
     
   for ( int tid= threadIdx.x +blockDim.x*blockIdx.x;
             tid < dots;
             tid += blockDim.x * gridDim.x) {
      int64_t kk, pair_id, im; 
//       if (threadIdx.x ==0)
//         printf("thd%u pi=%lld\n",tid, start+threadIdx.x);
//       __syncthreads();

<<<<<<< HEAD
      for (int64_t kk = start+tid, im = 0; 
                   kk < end && im < m  ;  
                   kk += dots,  ++im     ){

         pair_id = Bucket[ kk ] ;
=======
      for (kk = start+tid, im = 0; 
           im < m && kk < end;  
           ++im,     kk += dots ){
>>>>>>> ab005b2d

         pair_id = Bucket [kk] ;
         int64_t i = Mi[pair_id];  // cols from mask

         int64_t j = Ci[pair_id] >> 4;  // row number of C previously encoded in phase1

         //printf("tid=%d, i=%lu, j=%lu\n", threadIdx.x, i, j);

//      if (threadIdx.x ==0)
//         printf("thd%u i,j=%lld,%lld\n",tid, i,j);
//      __syncthreads();

          // Prep row offsets for both A and B
          int64_t pA       = Ap[i];   // row of C
          int64_t pA_end   = Ap[i+1];
          int64_t nnzA   = pA_end - pA;
          int64_t pB       = Bp[j];   // col of C
          int64_t pB_end   = Bp[j+1];
          int64_t nnzB   = pB_end - pB;
          T_A aki;
          T_B bkj;
          T_C cij;

          int zombie_count = 0;

          if (nnzA == 0 || nnzB == 0)
          {
              i = GB_FLIP (i) ;
              zombie_count +=1;
          }
          else if( nnzA == A->vlen) // A is dense
          {
              /**
               * A is dense, iterate over columns of B, applying monoid and binary op to current
               */
              int64_t k = Bi [pB] ;               // first row index of B(:,j)
              // cij = A(k,i) * B(k,j)
              GB_GETA ( aki=(T_C)Ax[pA+k] ) ;           // aki = A(k,i)
              GB_GETB ( bkj=(T_C)Bx[pB] ) ;           // bkj = B(k,j)


              // TODO: Check tha GB_C_MULT applies the identity automatically since cij has not been initialized
              GB_C_MULT ( cij, aki, bkj ) ;           // cij = aki * bkj

              //printf("A_dense: tid=%d, pair_id=%d, i=%lu, j=%lu, nnzA=%lu, nnzB=%lu, k[B]=%lu, aki=%d, bkj=%d, cij=%d\n", threadIdx.x, pair_id, i, j, nnzA, nnzB, k, aki, bkj, cij);

              /**
               *
               */
              for (int64_t p = pB+1 ; p < pB_end ; ++p)
              {
                  //GB_DOT_TERMINAL (cij) ;             // break if cij == terminal
                  int64_t k = Bi [p] ;                // next row index of B(:,j)
                  // cij += A(k,i) * B(k,j)
                  GB_GETA ( aki=(T_C)Ax[pA+k] ) ;           // aki = A(k,i)
                  GB_GETB ( bkj=(T_C)Bx[p] ) ;           // bkj = B(k,j)
                  GB_MULTADD ( cij, aki, bkj ) ;        // cij += aki * bkj
                  //printf("in_loop: tid=%d, pair_id=%d, i=%lu, j=%lu, nnzA=%lu, nnzB=%lu, k[B]=%lu, aki=%d, bkj=%d, cij=%d\n", threadIdx.x, pair_id, i, j, nnzA, nnzB, k, aki, bkj, cij);
              }

          }
          else if( nnzB == B->vlen) // B is dense
          {
              int64_t k = Ai [pA] ;               // first col index of A(i, :)
              // cij = A(i,k) * B(j,k)
              GB_GETA ( aki=(T_C)Ax[ pA ] ) ;           // aki = A(i,k)

              // Jump straight to position in B vector (since we know it's dense)
              GB_GETB ( bkj=(T_C)Bx[ pB+k ] ) ;           // bkj = B(k,j)

              GB_C_MULT ( cij, aki, bkj) ;           // cij = aki * bkj
              //printf("B_dense: tid=%d, pair_id=%d, i=%lu, j=%lu, nnzA=%lu, nnzB=%lu, k[B]=%lu, aki=%d, bkj=%d, cij=%d\n", threadIdx.x, pair_id, i, j, nnzA, nnzB, k, aki, bkj, cij);

              for (int64_t p = pA+1 ; p < pA_end ; ++p)
              {
                  //GB_DOT_TERMINAL (cij) ;             // break if cij == terminal
                  int64_t k = Ai [p] ;                // next row index of A(:,i)
                  // cij += A(k,i) * B(k,j)
                  GB_GETA ( aki=(T_C)Ax[ p ] ) ;           // aki = A(i,k)
                  GB_GETB ( bkj=(T_C)Bx[ pB+k] ) ;           // bkj = B(j,k)
                  GB_MULTADD ( cij, aki, bkj) ;        // cij += aik * bjk
                  //printf("in_loop: tid=%d, pair_id=%d, i=%lu, j=%lu, nnzA=%lu, nnzB=%lu, k[B]=%lu, aki=%d, bkj=%d, cij=%d\n", threadIdx.x, pair_id, i, j, nnzA, nnzB, k, aki, bkj, cij);
              }
          }
         // C(i,j) = A(:,i) * B(:,j)
//        /**
//         * If A is bitmap, we need to look up offset and nnz of B
//         * and treat Ax as fully dense (size=n*k).
//         */
//
//        // TODO: We probably want to pull this into a separate and
//        //  much smaller kernel just for these formats (e.g. spdn w/ B=bitmap, A=sparse)
//        #if ( GB_A_IS_BITMAP ) // A is dense
//        {
//             int64_t pB = Bp[i];
//             int64_t pB_end   = Bp[i+1];
//             int64_t nnzB   = pB_end - pB;
//             int64_t k = Bi [pB] ;               // first row index of B(:,j)
//            // cij = A(k,i) * B(k,j)
//
////             printf("tid=%d, A is dense, k=%ld, i=%ld\n", threadIdx.x, k, i);
//            GB_GETA ( aki=(T_C)Ax[pA + i] ) ;           // aki = A(k,i)
//            GB_GETB ( bkj=(T_C)Bx[pB] ) ;           // bkj = B(k,j)
//            cij = GB_MULT(aki, bkj ) ;           // cij = aki * bkj
//
//        }
//
//        //TODO: We probably want to pull this into a separate
//        // much smaller kernel just for these formats (e.g. spdn w/ B=full, A=sparse)
//        /**
//         * If A is full, we need to look up offset and nzz of B
//         * and treat Ax as fully dense (size=n*k)
//         */
//        #elif ( GB_A_IS_FULL ) // A is dense
//        {
//             int64_t pB = Bp[i];
//             int64_t pB_end   = Bp[i+1];
//             int64_t nnzB   = pB_end - pB;
//
//            int64_t k = Bi [pB] ;               // first row index of B(:,j)
//            // cij = A(k,i) * B(k,j)
//
////             printf("tid=%d, A is dense, k=%ld, i=%ld\n", threadIdx.x, k, i);
//            GB_GETA ( aki=(T_C)Ax[pA + i] ) ;           // aki = A(k,i)
//            GB_GETB ( bkj=(T_C)Bx[pB] ) ;           // bkj = B(k,j)
//            cij = GB_MULT(aki, bkj ) ;           // cij = aki * bkj
//
//            for (int64_t p = pB+1 ; p < pB_end ; p++)
//            {
//                //GB_DOT_TERMINAL (cij) ;           // break if cij == terminal
//                int64_t k = Bi [p] ;                // next row index of B(:,j)
//                // cij += A(k,i) * B(k,j)
//                GB_GETA ( aki=(T_C)Ax[A->vlen * i + k] ) ;      // aki = A(k,i)
//                GB_GETB ( bkj=(T_C)Bx[p] ) ;                    // bkj = B(k,j)
//                cij = GB_ADD ( cij, GB_MULT(aki, bkj ) ) ;      // cij += aki * bkj
//            }
//        }
//
//        /**
//         * If A is sparse but current row of A is dense, we need to look up
//         * offset of B and offset of A
//         */
//        #elif (GB_B_IS_BITMAP)
//        {
//
//        }
//
//        #elif (GB_B_IS_FULL)
//        {
//
//        }
//
//        /**
//         * If
//         */
//        #else
//        {
//
//
//             int64_t pA = Ap[i];
//             int64_t pA_end   = Ap[i+1];
//             int64_t nnzA   = pA_end - pA;
//
//            int64_t k = Ai [pA] ;               // first row index of A(:,i)
////             printf("tid=%d, B is dense, k=%ld, j=%ld\n", threadIdx.x, k, j);
//            // cij = A(k,i) * B(k,j)
//            GB_GETA ( aki= (T_C)Ax[ pA ] ) ;           // aki = A(k,i)
//            GB_GETB ( bkj=(T_C)Bx[ B->vlen*k+j ] ) ;           // bkj = B(k,j)
//
//            cij =  GB_MULT(aki, bkj) ;           // cij = aki * bkj
////             printf("aki=%d, bkj=%d, cij=%d\n", aki, bkj, cij);
//
//            for (int64_t p = pA+1 ; p < pA_end ; p++)
//            {
//                //GB_DOT_TERMINAL (cij) ;             // break if cij == terminal
//                int64_t k = Ai [p] ;                // next row index of A(:,i)
//                // cij += A(k,i) * B(k,j)
//                GB_GETA ( aki=(T_C)Ax[ p ] ) ;           // aki = A(k,i)
//                GB_GETB ( bkj=(T_C)Bx[ B->vlen*k+j] ) ;           // bkj = B(k,j)
//                cij = GB_ADD ( cij, GB_MULT(aki, bkj) );        // cij += aki * bkj
////                printf("aki=%d, bkj=%d, cij=%d\n", aki, bkj, cij);
//            }
//         } else {
//             if(threadIdx.x == 0 && blockIdx.x == 0) {
//                 printf("ERROR: At least one side must be dense.\n");
//                 break;
//             }
//         }

         GB_PUTC( Ci[pair_id]=i ) ;
         GB_PUTC( Cx[pair_id]=cij ) ;

//         int zc = BlockReduce(temp_storage).Sum(zombie_count);
          thread_block_tile<tile_sz> tile = tiled_partition<tile_sz>( this_thread_block());
          int zc = reduce_sum<int,tile_sz>(tile, zombie_count);

         if(threadIdx.x == 0 && zc > 0)
            atomicAdd(&(C->nzombies), zc);
      }
  
   }
   
}<|MERGE_RESOLUTION|>--- conflicted
+++ resolved
@@ -92,19 +92,11 @@
 //         printf("thd%u pi=%lld\n",tid, start+threadIdx.x);
 //       __syncthreads();
 
-<<<<<<< HEAD
       for (int64_t kk = start+tid, im = 0; 
                    kk < end && im < m  ;  
                    kk += dots,  ++im     ){
 
          pair_id = Bucket[ kk ] ;
-=======
-      for (kk = start+tid, im = 0; 
-           im < m && kk < end;  
-           ++im,     kk += dots ){
->>>>>>> ab005b2d
-
-         pair_id = Bucket [kk] ;
          int64_t i = Mi[pair_id];  // cols from mask
 
          int64_t j = Ci[pair_id] >> 4;  // row number of C previously encoded in phase1
