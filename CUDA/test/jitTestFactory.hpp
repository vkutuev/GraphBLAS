// SPDX-License-Identifier: Apache-2.0

#pragma once

#include <cassert>
#include <cmath>
#include <random>
#include <algorithm>
//#include "GB_binary_search.h"
#include "GpuTimer.h"
#include "GB_cuda_buckets.h"
#include "../../rmm_wrap/rmm_wrap.h"
#include <gtest/gtest.h>
#include "test_data.hpp"

extern "C" {
    #include "GB.h"
}

#include "../jitFactory.hpp"
#include "dataFactory.hpp"

////Operations for test results on CPU
//template<typename T> T myOP_plus( T a, T b) { return  a + b;}
//template<typename T> T myOP_min ( T a, T b) { return  a < b ? a : b;}
//template<typename T> T myOP_max ( T a, T b) { return  a > b ? a : b;}
//template<typename T> T myOP_first ( T a, T b) { return  a ;}
//template<typename T> T myOP_second ( T a, T b) { return  b ;}
//template<typename T> T myOP_times ( T a, T b) { return  a * b ;}
//
//template<typename T> T (*myOpPTR)(T a, T b);
//template<typename T> T (*ADD_ptr)(T a, T b);
//template<typename T> T (*MUL_ptr)(T a, T b);

//AxB_dot3_phase1 kernels
template <typename T_C, typename T_M, typename T_A,typename T_B>
bool test_AxB_phase1_factory( int64_t , int64_t , int64_t , int64_t ) ;

//AxB_dot3_phase2 kernels
template <typename T_C>
bool test_AxB_dot3_phase2_factory( int , int64_t , int64_t , int64_t, int64_t ) ;

////AxB_dot3_phase3 kernels
//template <typename T_C, typename T_M, typename T_A,typename T_B, typename T_X, typename T_Y, typename T_Z>
//bool test_AxB_dot3_dndn_factory( int , int64_t , int64_t , int64_t , std::string&) ;
//
//template <typename T_C, typename T_M, typename T_A,typename T_B, typename T_X, typename T_Y, typename T_Z>
//bool test_AxB_dot3_vsvs_factory( int , int64_t , int64_t , int64_t , std::string&) ;
//
//template <typename T_C, typename T_M, typename T_A,typename T_B, typename T_X, typename T_Y, typename T_Z>
//bool test_AxB_dot3_spdn_factory( int , int64_t , int64_t , int64_t , std::string&) ;
//
//template <typename T_C, typename T_M, typename T_A,typename T_B, typename T_X, typename T_Y, typename T_Z>
//bool test_AxB_dot3_vssp_factory( int , int64_t , int64_t , int64_t , std::string&) ;
//
//template <typename T_C, typename T_M, typename T_A,typename T_B, typename T_X, typename T_Y, typename T_Z>
//bool test_AxB_dot3_mp_factory( int , int64_t , int64_t , int64_t , std::string&) ;
//
//template <typename T_C, typename T_M, typename T_A,typename T_B, typename T_X, typename T_Y, typename T_Z>
//bool test_AxB_dot3_warp_factory( int , int64_t , int64_t , int64_t , std::string&) ;


//Fixture to generate valid inputs and hold them for tests
class AxB_dot3_Test : public ::testing::Test
{
   void SetUp() {}

   void TearDown() {}
};

template<typename T, typename I>
void print_array(void *arr, I size, const char *name) {
    std::cout << "Printing " << name << std::endl;
    for(I i = 0; i < size; ++i) {
        std::cout << static_cast<T*>(arr)[i] << ", ";
    }
    std::cout << std::endl << "Done." << std::endl;
}

//------------------------------------------------------------------------------
// test_AxB_phase1_factory: test phase1
//------------------------------------------------------------------------------

// Test generator code, to allow parameterized tests
// Uses jitFactory, dataFactory and GB_jit 
template <typename T_C, typename T_M, typename T_A,typename T_B>
bool test_AxB_phase1_factory( int TB, int64_t N, int64_t Anz, int64_t Bnz, GrB_Monoid monoid, GrB_BinaryOp binop)
{

    int gpuID;
    cudaGetDevice( &gpuID);

    std::cout<< "found device "<<gpuID<<std::endl;

    /**************************
     * Create reference and input data
     */

    // FIXME: This should be getting set automatically somehow.
    bool flipxy = false;
    bool mask_struct = false;
    bool mask_comp = false;

    SpGEMM_problem_generator<T_C, T_M, T_A, T_B> G(N, N);
    int64_t Annz = N*N;
    int64_t Bnnz = N*N;
    int64_t Cnz = N;
    float Cnzpercent = (float) Cnz/(N*N);

    // TODO: Allocate and fill arrays for buckets and nano buckets
    G.init_A(Annz, GxB_SPARSE, GxB_BY_ROW);
    G.init_B(Bnnz, GxB_SPARSE, GxB_BY_ROW);
    G.init_C(Cnzpercent);
    G.fill_buckets( TB ); // all elements go to testbucket= TB

    GrB_Matrix C = G.getC();
    GrB_Matrix M = G.getM();
    GrB_Matrix A = G.getA();
    GrB_Matrix B = G.getB();

    /************************
     * Create semiring factory
     */

    GB_cuda_semiring_factory mysemiringfactory = GB_cuda_semiring_factory ( ) ;
    GrB_Semiring mysemiring;
    auto grb_info = GrB_Semiring_new(&mysemiring, monoid, binop);

    mysemiringfactory.semiring_factory ( mysemiring, flipxy,
                                         C->type,
                                         M->type,
                                         A->type,
                                         B->type,
                                         mask_struct,  // matrix types
                                         mask_comp, GB_sparsity(C),
                                         GB_sparsity(M),
                                         GB_sparsity(A),
                                         GB_sparsity(B));


    /********************
     * Launch kernel
     */

    phase1launchFactory<T_C, T_M, T_A, T_B> p1lF(mysemiringfactory);

    GpuTimer kernTimer;
    kernTimer.Start();

    int nthrd = p1lF.get_threads_per_block();
    int ntasks = p1lF.get_number_of_blocks(M);

    // TODO: Verify that RMM is checking and throwing exceptions
    int nanobuckets_size = NBUCKETS * nthrd * ntasks;
    int blockbuckets_size = NBUCKETS * ntasks;

    printf("nanobuckets_size: %d\n", nanobuckets_size);
    printf("blockbuckets_size: %d\n", blockbuckets_size);

    int64_t *Nanobuckets = (int64_t*)rmm_wrap_malloc(nanobuckets_size * sizeof (int64_t));
    int64_t *Blockbucket = (int64_t*)rmm_wrap_malloc(blockbuckets_size * sizeof (int64_t));

    std::cout << "INvoking grid block launch for phase1" << std::endl;
    p1lF.jitGridBlockLaunch(Nanobuckets, Blockbucket, C, M, A, B);
    kernTimer.Stop();
    std::cout<<"returned from phase1 kernel "<<kernTimer.Elapsed()<<"ms"<<std::endl;

    print_array<int64_t>(Nanobuckets, nanobuckets_size, "Nanobuckets");
    print_array<int64_t>(Blockbucket, blockbuckets_size, "Blockbucket");
    std::cout<<"==== phase1 done=============================" <<std::endl;

    rmm_wrap_free(Nanobuckets);
    rmm_wrap_free(Blockbucket);

    return true;
}

//------------------------------------------------------------------------------
// test_AxB_phase2_factory: test phase2 and phase2end
//------------------------------------------------------------------------------

template <typename T_C>
bool test_AxB_phase2_factory( int TB, int64_t N, int64_t Anz, int64_t Bnz)
{

    int gpuID;
    cudaGetDevice( &gpuID);

    std::cout<< "found device "<<gpuID<<std::endl;

    phase2launchFactory<T_C> p2lF;
    phase2endlaunchFactory<T_C> p2elF;

    SpGEMM_problem_generator<T_C, T_C, T_C, T_C> G(N, N);
    int64_t Annz = N*N;
    int64_t Bnnz = N*N;
    int64_t Cnz = N;
    float Cnzpercent = (float) Cnz/(N*N);

    G.init_A(Annz, GxB_SPARSE, GxB_BY_ROW);
    G.init_B(Bnnz, GxB_FULL, GxB_BY_ROW);
    G.init_C(Cnzpercent);
    G.fill_buckets( TB ); // all elements go to testbucket= TB
    G.loadCj(); // FIXME: Figure out why this is needed here


    GrB_Matrix C = G.getC();
    GrB_Matrix M = G.getM();       // note: values are not accessed

   GpuTimer kernTimer;
   kernTimer.Start();
    const int64_t mnz = GB_nnz (M) ;

   int nthrd = p2lF.get_threads_per_block();
   int ntasks = p2elF.get_number_of_blocks(M);

    // fabricate data as if it came from phase1:
    int64_t *nanobuckets = (int64_t*)rmm_wrap_malloc(NBUCKETS * nthrd * ntasks * sizeof (int64_t));
    int64_t *blockbucket = (int64_t*)rmm_wrap_malloc(NBUCKETS * ntasks * sizeof (int64_t));
    int64_t *bucketp = (int64_t*)rmm_wrap_malloc((NBUCKETS+1) * sizeof (int64_t));
    int64_t *bucket = (int64_t*)rmm_wrap_malloc(mnz * sizeof (int64_t));
    int64_t *offset = (int64_t*)rmm_wrap_malloc(NBUCKETS * sizeof (int64_t));

    std::cout << "nthrd: " << nthrd << ", ntasks: " << ntasks << std::endl;
    fillvector_constant(NBUCKETS * nthrd * ntasks, nanobuckets, (int64_t)1);
    fillvector_constant(NBUCKETS * ntasks, blockbucket, (int64_t)1);
    fillvector_constant(NBUCKETS, bucketp, (int64_t)1);

    print_array<int64_t>(nanobuckets, NBUCKETS*nthrd*ntasks, "nanobuckets");
    print_array<int64_t>(blockbucket, NBUCKETS*ntasks, "blockbucket");

    // launch phase2 (just with p2ntasks as the # of tasks)
    p2lF.jitGridBlockLaunch(nanobuckets, blockbucket,
                            bucketp, bucket, offset, M);

    // do the reduction between phase2 and phase2end
    int64_t s= 0;
    for ( int bucket = 0 ; bucket < NBUCKETS+1; ++bucket)
    {
        bucketp[bucket] = s;
        s+= offset[bucket];
        //printf("bucketp[%d] = %ld\n", bucket, Bucketp[bucket]);
    }

    // launch phase2end: note same # of tasks as phase1
    p2elF.jitGridBlockLaunch( nanobuckets, blockbucket,
                              bucketp, bucket, offset, C,
                              M);
    kernTimer.Stop();
    std::cout<<"returned from phase2 kernel "<<kernTimer.Elapsed()<<"ms"<<std::endl;


    print_array<int64_t>(bucketp, NBUCKETS, "bucketp");
    print_array<int64_t>(bucket, mnz, "bucket");
    std::cout<<"phase2 kernel done =================="<<std::endl;
    rmm_wrap_free(nanobuckets);
    rmm_wrap_free(blockbucket);
    rmm_wrap_free(bucketp);
    rmm_wrap_free(bucket);
    rmm_wrap_free(offset);
    G.del();
   return true;
}

template <typename T_C, typename T_M, typename T_A,typename T_B, typename T_X, typename T_Y, typename T_Z>
bool test_AxB_dot3_full_factory( int TB, int64_t N, int64_t Anz, int64_t Bnz,
                                 GrB_Monoid monoid, GrB_BinaryOp binop) {

    // FIXME: Allow the adaptive tests in this guy

    N = 20;

    //Generate test data and setup for using a jitify kernel with 'bucket' interface
    // The testBucket arg tells the generator which bucket we want to exercise
    SpGEMM_problem_generator<T_C, T_M, T_A, T_B> G(N, N);
    int64_t Annz = N*N;
    int64_t Bnnz = N*N;
    int64_t Cnz = N;
    float Cnzpercent = (float) Cnz/(N*N);

    // FIXME: These need to be set based on the bucket being tested
    std::unique_ptr<TestData<T_A, T_B, T_C, T_M>> karate_tricount = make_karate_tricount<T_A, T_B, T_C, T_M>();

    std::cout << "Filling A" << std::endl;
    G.init_A(Annz, GxB_SPARSE, GxB_BY_ROW, 543210, 0, 50);
    std::cout << "Filling B" << std::endl;
<<<<<<< HEAD
    //G.init_B(Bnnz, GxB_FULL, GxB_BY_ROW);
=======

    // TODO: The spdn kernel seems to think B->p should be non-empty
    // for the full side  but changing C to be GxB_FULL fails when
    // the kernel tries to access any element of B->p. Naturally, I
    // wouldn't expect a full or bitmap format to use the additional
    // arrays when B-x should already be nxk. Using csr here in the
    // meantime.
>>>>>>> d12ee7f2
    G.init_B(Bnnz, GxB_SPARSE, GxB_BY_ROW);

    /**
     * For testing, we need to create our output C and configure
     * it w/ the necessary sparsity.
     */
    G.init_C(Cnzpercent);
    std::cout << "Filling buckets" << std::endl;
    G.fill_buckets( TB); // all elements go to testbucket= TB

    GrB_Matrix C = G.getC();
    GrB_Matrix M = G.getM();
    GrB_Matrix A = G.getA();
    GrB_Matrix B = G.getB();

    GxB_Matrix_fprint (A, "A", GxB_SHORT_VERBOSE, stdout) ;
    GxB_Matrix_fprint (B, "B", GxB_SHORT_VERBOSE, stdout) ;
    GxB_Matrix_fprint (M, "M", GxB_SHORT_VERBOSE, stdout) ;
    GxB_Matrix_fprint (C, "C", GxB_SHORT_VERBOSE, stdout) ;

    T_C *Cx = (T_C*)C->x;
    T_A *Ax = (T_A*)A->x;
    T_B *Bx = (T_B*)B->x;

    GB_cuda_semiring_factory mysemiringfactory = GB_cuda_semiring_factory ( ) ;
    GrB_Semiring mysemiring;
    auto grb_info = GrB_Semiring_new(&mysemiring, monoid, binop);

    bool flipxy = false;
    bool mask_struct = false;
    bool mask_comp = false;

    mysemiringfactory.semiring_factory ( mysemiring, flipxy,
                                         C->type, M->type,
                                         A->type, B->type,
                                         mask_struct,  // matrix types
                                         mask_comp, GB_sparsity(C),
                                         GB_sparsity(M),
                                         GB_sparsity(A),
                                         GB_sparsity(B) ) ;

    int zc_valid = 0;
    bool result = false;

    /**
     * Run Phase 1: Compute nanobuckets and blockbuckets
     */
    const int64_t mnz = GB_nnz (M) ;

    int chunk_size = 128;

    int number_of_sms = GB_Global_gpu_sm_get (0);
    int nblks = ( GB_nnz (M) + chunk_size - 1)/chunk_size;
    int ntasks = GB_IMIN( nblks,  128 * number_of_sms);
    int nthrd = 32;
    int64_t *bucketp = (int64_t*)rmm_wrap_malloc((NBUCKETS+1) * sizeof (int64_t));

    bucketp[1] = 0;

    int64_t *bucket = (int64_t*)rmm_wrap_malloc(Cnz * sizeof (int64_t));
    int64_t *offset = (int64_t*)rmm_wrap_malloc(NBUCKETS * sizeof (int64_t));

    /**
     * Run Phase 3: Execute dot3 on all buckets
     */
    for (int b =0; b < 12; ++b) {// loop on buckets


        if (b == TB) {

            G.fill_buckets(b);
            int64_t *Bucket = G.getBucket();
            int64_t *BucketStart = G.getBucketStart();

            int64_t b_start = BucketStart [b] ;
            int64_t b_end   = BucketStart [b+1] ;
            int64_t nvecs = b_end - b_start ;

            if (nvecs > 0) std::cout<< "bucket "<<b<<" has "<<nvecs<<" dots to do"<<std::endl;

            T_C *X_valid  = (T_C*) malloc( Cnz*sizeof(T_C));
            int64_t *i_valid = (int64_t*)malloc( Cnz *sizeof(int64_t));

            printf("B[0]=%ld\n", B->p[0]);

           GpuTimer kernTimer;
           kernTimer.Start();
           phase3launchFactory<T_C, T_M, T_A, T_B, T_X, T_Z > lF(mysemiringfactory, (GB_bucket_code)b);
           lF.jitGridBlockLaunch(b_start, b_end, bucketp, Bucket, C, M, A, B);

           kernTimer.Stop();
           std::cout<<"returned from kernel "<<kernTimer.Elapsed()<<"ms"<<std::endl;
            GxB_Matrix_fprint (C, "C", GxB_SHORT_VERBOSE, stdout) ;

            // printing manually since (I think) the jumbled form is causing issues for the standard GB_Matrix printer
            std::cout << "Printing matrix C:" << std::endl;
            for(int64_t i = 0; i < N; ++i) {
                for (int64_t j = C->p[i]; j < C->p[i+1]; ++j) {
                    std::cout << "(" << i << ", " << C->i[j] << ") = " << Cx[j] << std::endl;
                }
            }
            std::cout << "Done." << std::endl;

           G.loadCj();

           std::cout << "Printing loadCJ" << std::endl;
           std::cout << "Looping through pairs b_start=" << b_start << ", b_end=" << b_end << std::endl;
//           for (int64_t pair = b_start ; pair < b_end ; pair++) {
//
//            int64_t pC = (Bucket == nullptr) ? pair : Bucket [pair] ;
//            int64_t i = M->i[pC] ;          // row index of C(i,j)
//
//               std::cout << "Getting C(i,j). pC=" << pC << "i=" << i << std::endl;
//            // get C(i,j)
//            int64_t k = (C->i [pC] >> 4) ;    // col index of C(i,j)
//
//            std::cout << "Loading j" << std::endl;
//            int64_t j = (C->h == nullptr) ? k : C->h [k] ; // Mh has been copied into Ch
//
//            std::cout << "Done." << std::endl;
//
//            // xvp, xvi, xvals:  A(:,i)
//            // xvp is Ap [i] and Ap [i+1]
//            int64_t pA_start = A->p [i] ;
//            int64_t pA_end   = A->p [i+1] ;
//            // indices are in Ai [pA_start ... pA_end-1]
//            // values  are in Ax [pA_start ... pA_end-1]
//
//            std::cout << "pA_start=" << pA_start << ", pA_end=" << pA_end << std::endl;
//
//            // yvp, yvi, yvals:  B(:,j)
//            // yvp is Bp [j] and Bp [j+1]
//            int64_t pB_start = B->p [j] ;
//            int64_t pB_end   = B->p [j+1] ;
//
//               std::cout << "Getting 2" << std::endl;
//
//               // indices are in Bi [pB_start ... pB_end-1]
//            // values  are in Bx [pB_start ... pB_end-1]
//            k = pA_start;
//            int64_t l = pB_start;
//            T_Z cij = *((T_Z*)monoid->identity) ;
//            while( k < pA_end && l < pB_end) {
//               //std::cout<<" A*B="<< (*MUL_ptr<T_Z>) ( (T_Z)Ax[k] , (T_Z) Bx[l]) <<std::endl ;
//               cij += (T_Z)Ax[k] * (T_Z) Bx[l];  // FIXME: need to replace w/ the actual monoid/binop evaluations
//               k++;
//               l++;
//            }
//            // output for this dot product is
//            if (cij == *(T_Z*)monoid->identity) {
//                C->i [pC] = -1;//GB_FLIP (i)
//            }
//            else {
//                Cx [pC] = (T_C)cij;
//                C->i [pC] = i;
//            }
//        }
           T_C err = 0;
           for (int j =0 ; j< N; ++j) {
             for ( int l = C->p[j]; l< C->p[j+1]; ++l) {
                 int64_t i =  C->i[l];
                 if (i >= 0)
                    err +=  ( X_valid[l] - Cx[l])*(X_valid[l] - Cx[l]);
             }
           }
           std::cout<< " 2-norm of err ="<< err<<std::endl;

           EXPECT_EQ(err,0);

           free(X_valid);
           free(i_valid);
         }
        }

//    rmm_wrap_free(bucket);
//    rmm_wrap_free(bucketp);
//    rmm_wrap_free(offset);

//    G.del();

    return result;

}

//template <typename T_C, typename T_M, typename T_A,typename T_B, typename T_X, typename T_Y, typename T_Z>
//bool test_AxB_dot3_dndn_factory( int TB, int64_t N, int64_t Anz, int64_t Bnz, std::string& SEMI_RING) {
//// Assumes all matrices are square so far, so only N dimension given.
//// Sparsity is dense here so Anz = Bnz = N*N.
//// Generates three randomized matrices, builds buckets and calls a kernel.
//
//
//launchFactory<T_C, T_M, T_A, T_B, T_X, T_Z > lF(SEMI_RING, "dndn");
//
//int testBucket = TB;
//
////unsigned seed = 13372801;
////std::mt19937 r; //random number generator Mersenne Twister
////r.seed(seed);
//int gpuID;
//cudaGetDevice( &gpuID);
//
//std::cout<< "found device "<<gpuID<<std::endl;
//
//T_Z MONOID_IDENTITY;
//if (SEMI_RING == "PLUS_TIMES") {
//   std::cout << "Plus Times (+,*) semiring"<<std::endl;
//   MONOID_IDENTITY = 0;
//   ADD_ptr<T_Z> = myOP_plus<T_Z>;
//   MUL_ptr<T_Z> = myOP_times<T_Z>;
//
//}
//else if(SEMI_RING == "MIN_PLUS") {
//   std::cout << "Min Plus Times (min,+) semiring"<<std::endl;
//   MONOID_IDENTITY = std::numeric_limits<T_Z>::max();
//   ADD_ptr<T_Z> = myOP_min<T_Z>;
//   MUL_ptr<T_Z> = myOP_plus<T_Z>;
//
//}
//else if(SEMI_RING == "MAX_PLUS") {
//   MONOID_IDENTITY = std::numeric_limits<T_Z>::min();
//   std::cout << "Max Plus Times (max,+) semiring"<<std::endl;
//   ADD_ptr<T_Z> = myOP_max<T_Z>;
//   MUL_ptr<T_Z> = myOP_plus<T_Z>;
//}
//
////Generate test data and setup for using a jitify kernel with 'bucket' interface
//SpGEMM_problem_generator<T_C, T_M, T_A, T_B> G;
//int64_t Annz = N*N;
//int64_t Bnnz = N*N;
//int64_t Cnz = N;
//float Cnzpercent = (float) Cnz/(N*N);
//
//G.init(N, Annz, Bnnz, Cnzpercent);
//
//G.fill_buckets( testBucket); // all elements go to testbucket= TB
//
//matrix<T_C>* C = G.getCptr();
//matrix<T_M>* M = G.getMptr();
//matrix<T_A>* A = G.getAptr();
//matrix<T_B>* B = G.getBptr();
//
//T_C *Cx = C->x;
//T_A *Ax = A->x;
//T_B *Bx = B->x;
//
//// Set clear zombie count
//C->zombie_count = 0;
//
////std::cout<<"got all matrices"<<std::endl;
//int64_t *Bucket = G.getBucket();
//int64_t *BucketStart = G.getBucketStart();
//
//int zc_valid = 0;
//
//bool result = false;
//
//for (int b =0; b < 12; ++b) {// loop on buckets
//
//    int64_t b_start = BucketStart [b] ;
//    int64_t b_end   = BucketStart [b+1] ;
//    int64_t nvecs = b_end - b_start ;
//    if (nvecs > 0) std::cout<< "bucket "<<b<<" has "<<nvecs<<" dots to do"<<std::endl;
//
//    T_C *X_valid  = (T_C*) malloc( Cnz*sizeof(T_C));
//    int64_t *i_valid = (int64_t*)malloc( Cnz *sizeof(int64_t));
//    if (b == TB) { //test cases for dense-dense kernels
//       int nthrd = 32;
//       int sz = 4;
//       //int m = 256/sz;
//       int nblck = Cnz;
//       std::cout<< nblck<< " blocks of "<<nthrd<<" threads, "<<b_start<<","<<b_end<<std::endl;
//
//       GpuTimer kernTimer;
//       kernTimer.Start();
//       lF.jitGridBlockLaunch( nblck, nthrd, b_start, b_end, Bucket,
//                                C, M, A, B, sz);
//
//       kernTimer.Stop();
//       std::cout<<"returned from kernel "<<kernTimer.Elapsed()<<"ms"<<std::endl;
//
//       zc_valid = C->zombie_count;
//       C->zombie_count = 0;
//       for (int i =0 ; i< Cnz; ++i) {
//            //std::cout<<"Cx[i] = "<<Cx[i]<<std::endl;
//            X_valid[i] = Cx[i];
//            Cx[i] = 0;
//            i_valid[i] = C->i[i];
//       }
//       G.loadCj();
//
//       for (int64_t pair = b_start ; pair < b_end ; pair++) {
//
//        // get the kth entry in bucket b
//        //std::cout<< " pair ="<<pair<<std::endl;
//        int64_t pC = (Bucket == nullptr) ? pair : Bucket [pair] ;
//        int64_t i = M->i[pC] ;          // row index of C(i,j)
//
//        // get C(i,j)
//        int64_t k = (C->i [pC] >> 4) ;    // col index of C(i,j)
//        //ASSERT ((C->i [pC] & 4) == b) ;
//        int64_t j = (C->h == nullptr) ? k : C->h [k] ; // Mh has been copied into Ch
//        //std::cout<<" found dot "<<pair<<" at ("<<i<<","<<j<<")"<<std::endl;
//
//        // xvp, xvi, xvals:  A(:,i)
//        // xvp is Ap [i] and Ap [i+1]
//        int64_t pA_start = A->p [i] ;
//        int64_t pA_end   = A->p [i+1] ;
//        // indices are in Ai [pA_start ... pA_end-1]
//        // values  are in Ax [pA_start ... pA_end-1]
//
//        // yvp, yvi, yvals:  B(:,j)
//        // yvp is Bp [j] and Bp [j+1]
//        int64_t pB_start = B->p [j] ;
//        int64_t pB_end   = B->p [j+1] ;
//        // indices are in Bi [pB_start ... pB_end-1]
//        // values  are in Bx [pB_start ... pB_end-1]
//        k = pA_start;
//        int64_t l = pB_start;
//        T_Z cij = MONOID_IDENTITY;
//        while( k < pA_end && l < pB_end) {
//           //std::cout<<" A*B="<< (*MUL_ptr<T_Z>) ( (T_Z)Ax[k] , (T_Z) Bx[l]) <<std::endl ;
//           cij = (*ADD_ptr<T_Z>)( cij, (*MUL_ptr<T_Z>)( (T_Z)Ax[k] , (T_Z) Bx[l]) ) ;
//           k++;
//           l++;
//           //std::cout<<"Ak = "<< Ax[k]<< " Bl = "<< Bx[l]<< "sum ="<<sum<<std::endl;
//        }
//        //std::cout<< " dot  = "<< sum << std::endl;
//
//        // output for this dot product is
//
//        if (cij == MONOID_IDENTITY) {
//            C->i [pC] = -1;//GB_FLIP (i)
//            C->zombie_count++;
//        }
//        else {
//            Cx [pC] = (T_C)cij;
//            C->i [pC] = i;
//        }
//    }
//       T_C err = 0;
//       for (int j =0 ; j< N; ++j) {
//         for ( int l = C->p[j]; l< C->p[j+1]; ++l) {
//             int64_t i =  C->i[l];
//             //std::cout<<i<<","<<j<<","<<l <<" Cx = "<<Cx[l]<<"x_val="<<X_valid[l]<<std::endl;
//             if (i >= 0)
//                err +=  ( X_valid[l] - Cx[l])*(X_valid[l] - Cx[l]);
//         }
//       }
//       std::cout<< " 2-norm of err ="<< err<<std::endl;
//       std::cout<< " zombie count CPU = "<<C->get_zombie_count()<<" zGPU ="<<zc_valid<<std::endl;
//
//       EXPECT_EQ(err,0);
//       EXPECT_EQ( zc_valid, C->get_zombie_count());
//
//       free(X_valid);
//       free(i_valid);
//     }
//    }
//
//G.del();
//
//return result;
//
//}
//
//template <typename T_C, typename T_M, typename T_A,typename T_B, typename T_X, typename T_Y, typename T_Z>
//bool test_AxB_dot3_vsvs_factory( int TB, int64_t N, int64_t Anz, int64_t Bnz, std::string& SEMI_RING) {
//// Assumes all matrices are square so far, so only N dimension given.
//// Sparsity is controlled by Anz and Bnz vs N*N.
//// Generates three randomized matrices, builds buckets and calls a kernel.
//
//
//launchFactory<T_C, T_M, T_A, T_B, T_X, T_Z > lF(SEMI_RING, "vsvs");
//
//int testBucket = TB;
//
////unsigned seed = 13372801;
////std::mt19937 r; //random number generator Mersenne Twister
////r.seed(seed);
//int gpuID;
//cudaGetDevice( &gpuID);
//std::cout<< "found device "<<gpuID<<std::endl;
//
////T_Z MONOID_IDENTITY;
//if (SEMI_RING == "PLUS_TIMES") {
//   //MONOID_IDENTITY =(T_Z)0;
//   ADD_ptr<T_Z> = myOP_plus<T_Z>;
//   MUL_ptr<T_Z> = myOP_times<T_Z>;
//
//}
//else if(SEMI_RING == "MIN_PLUS") {
//   //MONOID_IDENTITY = std::numeric_limits<T_Z>::max();
//   ADD_ptr<T_Z> = myOP_min<T_Z>;
//   MUL_ptr<T_Z> = myOP_plus<T_Z>;
//
//}
//else if(SEMI_RING == "MAX_PLUS") {
//   //MONOID_IDENTITY = std::numeric_limits<T_Z>::min();
//   ADD_ptr<T_Z> = myOP_max<T_Z>;
//   MUL_ptr<T_Z> = myOP_plus<T_Z>;
//}
//
////Generate test data and setup for using a jitify kernel with 'bucket' interface
//SpGEMM_problem_generator<T_C, T_M, T_A, T_B> G;
//int64_t Cnz = N;
//float Cnzpercent = (float) Cnz/(N*N);
//
//G.init(N, Anz, Bnz, Cnzpercent);
//
//G.fill_buckets( testBucket); // all elements go to testbucket= TB
//
//matrix<T_C>* C = G.getCptr();
//matrix<T_M>* M = G.getMptr();
//matrix<T_A>* A = G.getAptr();
//matrix<T_B>* B = G.getBptr();
//
//T_C *Cx = C->x;
//T_A *Ax = A->x;
//T_B *Bx = B->x;
//int64_t *Ci = C->i;
//int64_t *Mi = M->i;
//int64_t *Ai = A->i;
//int64_t *Bi = B->i;
//int64_t *Ap = A->p;
//int64_t *Bp = B->p;
//
////std::cout<<"got all matrices"<<std::endl;
//int64_t *Bucket = G.getBucket();
//int64_t *BucketStart = G.getBucketStart();
//
//int zc_valid = 0;
//
//bool result = false;
//
//for (int b =0; b < 12; ++b) {// loop on buckets
//
//    int64_t b_start = BucketStart [b] ;
//    int64_t b_end   = BucketStart [b+1] ;
//    int64_t nvecs = b_end - b_start ;
//    if (nvecs > 0) std::cout<< "bucket "<<b<<" has "<<nvecs<<" dots to do"<<std::endl;
//
//    T_C *X_valid  = (T_C*) malloc( Cnz*sizeof(T_C));
//    int64_t *i_valid = (int64_t*)malloc( Cnz *sizeof(int64_t));
//    if (b == TB) { //test cases for v.sparse-v.sparse kernels
//       int nthrd = 32;
//       int sz = Anz/N;
//       int m = 256/sz;
//       int nblck = (Cnz -1 + m*nthrd )/(m*nthrd) ;
//       std::cout<< nblck<< " blocks of "<<nthrd<<" threads, "<<b_start<<","<<b_end<<std::endl;
//
//       GpuTimer kernTimer;
//       kernTimer.Start();
//       lF.jitGridBlockLaunch( nblck, nthrd, b_start, b_end, Bucket,
//                                C, M, A, B, sz);
//
//       kernTimer.Stop();
//       std::cout<<"returned from kernel "<<kernTimer.Elapsed()<<"ms"<<std::endl;
//
//       //std::cout<<"returned from kernel"<<std::endl;
//
//       zc_valid = C->zombie_count;
//       C->zombie_count = 0;
//       for (int i =0 ; i< Cnz; ++i) {
//            X_valid[i] = Cx[i];
//            Cx[i] = 0;
//            i_valid[i] = Ci[i];
//       }
//       G.loadCj();
//       for (int64_t pair = b_start ; pair < b_end ; pair++) {
//
//        // get the kth entry in bucket b
//        //std::cout<< " pair ="<<pair<<std::endl;
//        int64_t pC = (Bucket == nullptr) ? pair : Bucket [pair] ;
//        int64_t i = Mi[pC] ;          // row index of C(i,j)
//
//        // get C(i,j)
//        int64_t k = (Ci [pC] >> 4) ;    // col index of C(i,j)
//        //ASSERT ((C->i [pC] & 4) == b) ;
//        int64_t j = (C->h == nullptr) ? k : C->h [k] ; // Mh has been copied into Ch
//        //std::cout<<" found dot "<<pair<<" at ("<<i<<","<<j<<")"<<std::endl;
//
//        // xvp, xvi, xvals:  A(:,i)
//        // xvp is Ap [i] and Ap [i+1]
//        int64_t pA_start = Ap [i] ;
//        int64_t pA_end   = Ap [i+1] ;
//        // indices are in Ai [pA_start ... pA_end-1]
//        // values  are in Ax [pA_start ... pA_end-1]
//
//        // yvp, yvi, yvals:  B(:,j)
//        // yvp is Bp [j] and Bp [j+1]
//        int64_t pB_start = Bp [j] ;
//        int64_t pB_end   = Bp [j+1] ;
//        // indices are in Bi [pB_start ... pB_end-1]
//        // values  are in Bx [pB_start ... pB_end-1]
//        k = pA_start;
//        int64_t l = pB_start;
//        T_Z cij ;
//        bool cij_exists = false;
//        while( k < pA_end && l < pB_end) {
//            if ( Ai[k] < Bi[l]) ++k;
//            else if ( Ai[k] > Bi[l]) ++l;
//            else {
//                if (cij_exists) {
//                   cij = (*ADD_ptr<T_Z>)( cij, (*MUL_ptr<T_Z>)( Ax[k] , Bx[l] ) );
//                }
//                else{
//                   cij_exists = true;
//                   cij = (*MUL_ptr<T_Z>)( Ax[k], Bx[l]);
//                }
//                k++;
//                l++;
//            }
//        }
//        //std::cout<< " dot  = "<< sum << std::endl;
//
//        // output for this dot product is
//
//        if (cij_exists) {
//            Ci [pC] = i;
//            Cx[pC] = (T_C)cij;
//        }
//        else {
//            Ci [pC] = -1;//GB_FLIP (i)
//            C->zombie_count++;
//        }
//    }
//       T_C err = 0;
//       for (int j =0 ; j< N; ++j) {
//         for ( int l = C->p[j]; l< C->p[j+1]; ++l) {
//             //std::cout<<i<<","<<j<<","<<l <<" Cx = "<<Cx[l]<<"x_val="<<X_valid[l]<<std::endl;
//             if (Ci[l] > 0)
//                err +=  ( X_valid[l] - Cx[l])*(X_valid[l] - Cx[l]);
//         }
//       }
//       std::cout<< " 2-norm of err ="<< err<<std::endl;
//       std::cout<< " zombie count GPU = "<<C->get_zombie_count()<<" zCPU ="<<zc_valid<<std::endl;
//
//       EXPECT_EQ(err,0);
//       EXPECT_EQ( zc_valid, C->get_zombie_count());
//
//       free(X_valid);
//       free(i_valid);
//     }
//    }
//
//G.del();
//
//return result;
//
//}
//
//template <typename T_C, typename T_M, typename T_A,typename T_B, typename T_X, typename T_Y, typename T_Z>
//bool test_AxB_dot3_vssp_factory( int TB, int64_t N, int64_t Anz, int64_t Bnz, std::string& SEMI_RING) {
//// Assumes all matrices are square so far, so only N dimension given.
//// Sparsity is controlled by Anz and Bnz vs N*N.
//// Generates three randomized matrices, builds buckets and calls a kernel.
//
//launchFactory<T_C, T_M, T_A, T_B, T_X, T_Z > lF(SEMI_RING, "vssp");
//
//int testBucket = TB;
//
////unsigned seed = 13372801;
////std::mt19937 r; //random number generator Mersenne Twister
////r.seed(seed);
//int gpuID;
//cudaGetDevice( &gpuID);
//std::cout<< "found device "<<gpuID<<std::endl;
//
////T_Z MONOID_IDENTITY;
//if (SEMI_RING == "PLUS_TIMES") {
//   //MONOID_IDENTITY =(T_Z)0;
//   ADD_ptr<T_Z> = myOP_plus<T_Z>;
//   MUL_ptr<T_Z> = myOP_times<T_Z>;
//
//}
//else if(SEMI_RING == "MIN_PLUS") {
//   //MONOID_IDENTITY = std::numeric_limits<T_Z>::max();
//   ADD_ptr<T_Z> = myOP_min<T_Z>;
//   MUL_ptr<T_Z> = myOP_plus<T_Z>;
//
//}
//else if(SEMI_RING == "MAX_PLUS") {
//   //MONOID_IDENTITY = std::numeric_limits<T_Z>::min();
//   ADD_ptr<T_Z> = myOP_max<T_Z>;
//   MUL_ptr<T_Z> = myOP_plus<T_Z>;
//}
//
////Generate test data and setup for using a jitify kernel with 'bucket' interface
//SpGEMM_problem_generator<T_C, T_M, T_A, T_B> G;
//
//int64_t Cnz = N;
//float Cnzpercent = (float)( Cnz)/(N*N);
//
//G.init(N, Anz, Bnz, Cnzpercent );
//
//G.fill_buckets( testBucket); // all elements go to testbucket= TB
//
//matrix<T_C>* C = G.getCptr();
//matrix<T_M>* M = G.getMptr();
//matrix<T_A>* A = G.getAptr();
//matrix<T_B>* B = G.getBptr();
//
//T_C *Cx = C->x;
//T_A *Ax = A->x;
//T_B *Bx = B->x;
//int64_t *Ci = C->i;
//int64_t *Mi = M->i;
//int64_t *Ai = A->i;
//int64_t *Bi = B->i;
//int64_t *Ap = A->p;
//int64_t *Bp = B->p;
//
//
////std::cout<<"got all matrices"<<std::endl;
//int64_t *Bucket = G.getBucket();
//int64_t *BucketStart = G.getBucketStart();
//
//int zc_valid = 0;
//int zc = 0;
//
//bool result = false;
//
//for (int b =0; b < 12; ++b) {// loop on buckets
//
//    int64_t b_start = BucketStart [b] ;
//    int64_t b_end   = BucketStart [b+1] ;
//    int64_t nvecs = b_end - b_start ;
//    if (nvecs == 0) continue;
//    std::cout<< "bucket "<<b<<" has "<<nvecs<<" dots to do"<<std::endl;
//
//    T_C *X_valid  = (T_C*) malloc( Cnz*sizeof(T_C));
//    int64_t *i_valid = (int64_t*)malloc( Cnz *sizeof(int64_t));
//    if (b == TB) { //test cases for v.sparse-dense kernels
//       int nthrd = 32;
//       int sz = 4;
//       //int m = 256/sz;
//       int nblck = (Cnz -1 + nthrd )/(nthrd) ;
//       std::cout<< nblck<< " blocks of "<<nthrd<<" threads, "<<b_start<<","<<b_end<<std::endl;
//
//       GpuTimer kernTimer;
//       kernTimer.Start();
//       lF.jitGridBlockLaunch( nblck, nthrd, b_start, b_end, Bucket,
//                                C, M, A, B, sz);
//
//       kernTimer.Stop();
//       std::cout<<"returned from kernel "<<kernTimer.Elapsed()<<"ms"<<std::endl;
//
//       //std::cout<<"returned from kernel"<<std::endl;
//
//       zc_valid = C->zombie_count;
//       C->zombie_count = 0;
//       for (int i =0 ; i< Cnz; ++i) {
//            X_valid[i] = Cx[i];
//            Cx[i] = 0;
//            i_valid[i] = C->i[i];
//       }
//       G.loadCj();
//
//
//       for (int64_t pair = b_start ; pair < b_end ; pair++) {
//
//        // get the kth entry in bucket b
//        //std::cout<< " pair ="<<pair<<std::endl;
//        int64_t pC = (Bucket == nullptr) ? pair : Bucket [pair] ;
//
//        int64_t i = Mi[pC] ;          // row index of C(i,j)
//        // get C(i,j)
//        int64_t k = (Ci [pC] >> 4) ;    // col index of C(i,j)
//        //ASSERT ((C->i [pC] & 4) == b) ;
//        int64_t j = (C->h == nullptr) ? k : C->h [k] ; // Mh has been copied into Ch
//        //std::cout<<" found dot "<<pair<<" at ("<<i<<","<<j<<")"<<std::endl;
//
//        int64_t pA      = Ap[i];
//        int64_t pA_end  = Ap[i+1];
//        int64_t nnzA = pA_end - pA;
//
//        int64_t pB      = Bp[j];
//        int64_t pB_end  = Bp[j+1];
//        int64_t nnzB = pB_end - pB;
//
//        //Search for each nonzero in the smaller vector to find intersection
//        bool cij_exists = false;
//
//        T_A aki;
//        T_B bkj;
//        T_Z cij;
//
//        if (nnzA <= nnzB) {
//            //----------------------------------------------------------------------
//            // A(:,i) is very sparse compared to B(:,j)
//            //----------------------------------------------------------------------
//
//            while (pA < pA_end && pB < pB_end)
//            {
//                int64_t ia = Ai [pA] ;
//                int64_t ib = Bi [pB] ;
//                if (ia < ib)
//                {
//                    // A(ia,i) appears before B(ib,j)
//                    pA++ ;
//                }
//                else if (ib < ia)
//                {
//                    // B(ib,j) appears before A(ia,i)
//                    // discard all entries B(ib:ia-1,j)
//                    int64_t pleft = pB + 1 ;
//                    int64_t pright = pB_end - 1 ;
//                    GB_BINARY_TRIM_SEARCH (ia, Bi, pleft, pright) ;
//                    //ASSERT (pleft > pB) ;
//                    pB = pleft ;
//                }
//                else // ia == ib == k
//                {
//                    // A(k,i) and B(k,j) are the next entries to merge
//                    #if defined ( GB_PHASE_1_OF_2 )
//                    cij_exists = true ;
//                    break ;
//                    #else
//                    GB_GETA (aki, Ax, pA) ;             /* aki = A(k,i) */
//                    GB_GETB (bkj, Bx, pB) ;             /* bkj = B(k,j) */
//                    if (cij_exists)
//                    {
//                        cij = (*ADD_ptr<T_Z>)( cij, (*MUL_ptr<T_Z>)( (T_Z)aki , (T_Z)bkj ) );
//                        /* cij += aki * bkj */
//                    }
//                    else
//                    {
//                        /* cij = A(k,i) * B(k,j), and add to the pattern */
//                        cij_exists = true ;
//                        cij=  (*MUL_ptr<T_Z>)( (T_Z)aki, (T_Z)bkj) ;
//                        /* cij = aki * bkj */
//                    }
//                    //GB_DOT_TERMINAL (cij) ;         // break if cij == terminal
//                    pA++ ;
//                    pB++ ;
//                    #endif
//                }
//            }
//        }
//        else {
//            //----------------------------------------------------------------------
//            // B(:,j) is very sparse compared to A(:,i)
//            //----------------------------------------------------------------------
//
//            while (pA < pA_end && pB < pB_end)
//            {
//                int64_t ia = Ai [pA] ;
//                int64_t ib = Bi [pB] ;
//                if (ia < ib)
//                {
//                    // A(ia,i) appears before B(ib,j)
//                    // discard all entries A(ia:ib-1,i)
//                    int64_t pleft = pA + 1 ;
//                    int64_t pright = pA_end - 1 ;
//                    GB_BINARY_TRIM_SEARCH (ib, Ai, pleft, pright) ;
//                    //ASSERT (pleft > pA) ;
//                    pA = pleft ;
//                }
//                else if (ib < ia)
//                {
//                    // B(ib,j) appears before A(ia,i)
//                    pB++ ;
//                }
//                else // ia == ib == k
//                {
//                    // A(k,i) and B(k,j) are the next entries to merge
//                    #if defined ( GB_PHASE_1_OF_2 )
//                    cij_exists = true ;
//                    break ;
//                    #else
//                    GB_GETA (aki, Ax, pA) ;             /* aki = A(k,i) */
//                    GB_GETB (bkj, Bx, pB) ;             /* bkj = B(k,j) */
//                    if (cij_exists)
//                    {
//                        cij = (*ADD_ptr<T_Z>)( cij, (*MUL_ptr<T_Z>)( (T_Z)aki , (T_Z)bkj ) );
//                        /* cij += aki * bkj */      \
//                    }
//                    else
//                    {
//                        /* cij = A(k,i) * B(k,j), and add to the pattern */
//                        cij_exists = true ;
//                        cij=  (*MUL_ptr<T_Z>)( (T_Z)aki, (T_Z)bkj) ;
//                    }
//                    //GB_DOT_TERMINAL (cij) ;         // break if cij == terminal
//                    pA++ ;
//                    pB++ ;
//                    #endif
//                }
//            }
//
//        }
//        if ( cij_exists){
//           Ci[pair] = i;
//           Cx[pair] = (T_C)cij;
//        }
//        else {
//           zc++;
//           //printf(" %lld, %lld is zombie %d!\n",i,j,zc);
//           Ci[pair] = GB_FLIP( i );
//        }
//
//    }
//       C->zombie_count = zc;
//       T_C err = 0;
//       for (int j =0 ; j< N; ++j) {
//         for ( int l = C->p[j]; l< C->p[j+1]; ++l) {
//             int64_t i = Ci[l];
//             //std::cout<<i<<","<<j<<","<<l <<" Cx = "<<Cx[l]<<"x_val="<<X_valid[l]<<std::endl;
//             if (i > 0){ //not a zombie!
//                 err +=  ( X_valid[l] - Cx[l])*(X_valid[l] - Cx[l]);
//             }
//         }
//       }
//       std::cout<< " 2-norm of err ="<< err<<std::endl;
//       std::cout<< " zombie count GPU = "<<C->get_zombie_count()<<" zCPU ="<<zc_valid<<std::endl;
//
//       EXPECT_EQ(err,0);
//       EXPECT_EQ( zc_valid, C->get_zombie_count());
//
//       free(X_valid);
//       free(i_valid);
//     }
//    }
//
//G.del();
//
//return result;
//
//}
//
//template <typename T_C, typename T_M, typename T_A,typename T_B, typename T_X, typename T_Y, typename T_Z>
//bool test_AxB_dot3_spdn_factory( int TB, int64_t N, int64_t Anz, int64_t Bnz, std::string& SEMI_RING) {
//// Assumes all matrices are square so far, so only N dimension given.
//// Sparsity is controlled by Anz and Bnz vs N*N.
//// Generates three randomized matrices, builds buckets and calls a kernel.
//
//launchFactory<T_C, T_M, T_A, T_B, T_X, T_Z > lF(SEMI_RING, "spdn");
//
//int testBucket = TB;
//
////unsigned seed = 13372801;
////std::mt19937 r; //random number generator Mersenne Twister
////r.seed(seed);
//int gpuID;
//cudaGetDevice( &gpuID);
//std::cout<< "found device "<<gpuID<<std::endl;
//
////T_Z MONOID_IDENTITY;
//if (SEMI_RING == "PLUS_TIMES") {
//  // MONOID_IDENTITY =(T_Z)0;
//   ADD_ptr<T_Z> = myOP_plus<T_Z>;
//   MUL_ptr<T_Z> = myOP_times<T_Z>;
//
//}
//else if(SEMI_RING == "MIN_PLUS") {
//  // MONOID_IDENTITY = std::numeric_limits<T_Z>::max();
//   ADD_ptr<T_Z> = myOP_min<T_Z>;
//   MUL_ptr<T_Z> = myOP_plus<T_Z>;
//
//}
//else if(SEMI_RING == "MAX_PLUS") {
//  // MONOID_IDENTITY = std::numeric_limits<T_Z>::min();
//   ADD_ptr<T_Z> = myOP_max<T_Z>;
//   MUL_ptr<T_Z> = myOP_plus<T_Z>;
//}
//
////Generate test data and setup for using a jitify kernel with 'bucket' interface
//SpGEMM_problem_generator<T_C, T_M, T_A, T_B> G;
//
//int64_t Cnz = N;
//float Cnzpercent = (float)( Cnz)/(N*N);
//
////spdn case means B should be dense -> Bnz = N*N;
//G.init(N, Anz, N*N, Cnzpercent );
//
//G.fill_buckets( testBucket); // all elements go to testbucket= TB
//
//matrix<T_C>* C = G.getCptr();
//matrix<T_M>* M = G.getMptr();
//matrix<T_A>* A = G.getAptr();
//matrix<T_B>* B = G.getBptr();
//
//T_C *Cx = C->x;
//T_A *Ax = A->x;
//T_B *Bx = B->x;
//int64_t *Ci = C->i;
//int64_t *Mi = M->i;
//int64_t *Ai = A->i;
//int64_t *Bi = B->i;
//int64_t *Ap = A->p;
//int64_t *Bp = B->p;
//
//
////std::cout<<"got all matrices"<<std::endl;
//int64_t *Bucket = G.getBucket();
//int64_t *BucketStart = G.getBucketStart();
//
//int zc_valid = 0;
//
//bool result = false;
//
//for (int b =0; b < 12; ++b) {// loop on buckets
//
//    int64_t b_start = BucketStart [b] ;
//    int64_t b_end   = BucketStart [b+1] ;
//    int64_t nvecs = b_end - b_start ;
//    if (nvecs == 0) continue;
//    std::cout<< "bucket "<<b<<" has "<<nvecs<<" dots to do"<<std::endl;
//
//    T_C *X_valid  = (T_C*) malloc( Cnz*sizeof(T_C));
//    int64_t *i_valid = (int64_t*)malloc( Cnz *sizeof(int64_t));
//    if (b == TB) { //test cases for v.sparse-dense kernels
//       int nthrd = 32;
//       int sz = Anz/N;
//       int m = 256/sz;
//       int nblck = (Cnz -1 + m*nthrd )/(m*nthrd) ;
//       std::cout<< nblck<< " blocks of "<<nthrd<<" threads, "<<b_start<<","<<b_end<<std::endl;
//
//       GpuTimer kernTimer;
//       kernTimer.Start();
//       lF.jitGridBlockLaunch( nblck, nthrd, b_start, b_end, Bucket,
//                                C, M, A, B, sz);
//
//       kernTimer.Stop();
//       std::cout<<"returned from kernel "<<kernTimer.Elapsed()<<"ms"<<std::endl;
//
//       //std::cout<<"returned from kernel"<<std::endl;
//
//       zc_valid = C->zombie_count;
//       C->zombie_count = 0;
//       for (int i =0 ; i< Cnz; ++i) {
//            X_valid[i] = Cx[i];
//            Cx[i] = 0;
//            i_valid[i] = Ci[i];
//       }
//       G.loadCj();
//       for (int64_t pair = b_start ; pair < b_end ; pair++) {
//
//        // get the kth entry in bucket b
//        //std::cout<< " pair ="<<pair<<std::endl;
//        int64_t pC = (Bucket == nullptr) ? pair : Bucket [pair] ;
//        int64_t i = Mi[pC] ;          // row index of C(i,j)
//
//        // get C(i,j)
//        //int64_t k = (Ci [pC] >> 4) ;    // col index of C(i,j)
//        //ASSERT ((C->i [pC] & 4) == b) ;
//        //int64_t j = (C->h == nullptr) ? k : C->h [k] ; // Mh has been copied into Ch
//        //std::cout<<" found dot "<<pair<<" at ("<<i<<","<<j<<")"<<std::endl;
//
//         int64_t pA = Ap[i];
//         int64_t pA_end   = Ap[i+1];
//         int64_t nnzA   = pA_end - pA;
//         int64_t pB = Bp[i];
//         int64_t pB_end   = Bp[i+1];
//         int64_t nnzB   = pB_end - pB;
//         T_A aki;
//         T_B bkj;
//         T_Z cij;
//
//         if( nnzA == A->vlen) // A is dense
//         {
//            int64_t k = Bi [pB] ;               // first row index of B(:,j)
//            // cij = A(k,i) * B(k,j)
//            GB_GETA (aki, Ax, pA+k) ;           // aki = A(k,i)
//            GB_GETB (bkj, Bx, pB  ) ;           // bkj = B(k,j)
//            cij = (*MUL_ptr<T_Z>)( aki, bkj) ;           // cij = aki * bkj
//
//            for (int64_t p = pB+1 ; p < pB_end ; p++)
//            {
//                //GB_DOT_TERMINAL (cij) ;             // break if cij == terminal
//                int64_t k = Bi [p] ;                // next row index of B(:,j)
//                // cij += A(k,i) * B(k,j)
//                GB_GETA (aki, Ax, pA+k) ;           // aki = A(k,i)
//                GB_GETB (bkj, Bx, p   ) ;           // bkj = B(k,j)
//                cij = (*ADD_ptr<T_Z>)( cij, (*MUL_ptr<T_Z>)( (T_Z)aki, (T_Z)bkj) );
//            }
//
//         }
//         if( nnzB == B->vlen) // B is dense
//         {
//            int64_t k = Ai [pA] ;               // first row index of A(:,i)
//            // cij = A(k,i) * B(k,j)
//            GB_GETA (aki, Ax, pA  ) ;           // aki = A(k,i)
//            GB_GETB (bkj, Bx, pB+k) ;           // bkj = B(k,j)
//            cij = (*MUL_ptr<T_Z>)( aki, bkj) ;           // cij = aki * bkj
//
//            for (int64_t p = pA+1 ; p < pA_end ; p++)
//            {
//                //GB_DOT_TERMINAL (cij) ;             // break if cij == terminal
//                int64_t k = Ai [p] ;                // next row index of A(:,i)
//                // cij += A(k,i) * B(k,j)
//                GB_GETA (aki, Ax, p   ) ;           // aki = A(k,i)
//                GB_GETB (bkj, Bx, pB+k) ;           // bkj = B(k,j)
//                cij = (*ADD_ptr<T_Z>)( cij, (*MUL_ptr<T_Z>)( (T_Z)aki, (T_Z)bkj) );
//            }
//         }
//
//         Ci[pair] = i;
//         Cx[pair] = cij;
//
//      }
//       T_C err = 0;
//       for (int j =0 ; j< N; ++j) {
//         for ( int l = C->p[j]; l< C->p[j+1]; ++l) {
//             int64_t i =  Ci[l];
//         //std::cout<<i<<","<<j<<" Cx = "<<Cx[l]<<"x_val="<<X_valid[l]<<std::endl;
//             if (i >=0 )
//                err +=  ( X_valid[l] - Cx[l])*(X_valid[l] - Cx[l]);
//         }
//       }
//       std::cout<< " 2-norm of err ="<< err<<std::endl;
//       std::cout<< " zombie count GPU = "<<C->get_zombie_count()<<" zCPU ="<<zc_valid<<std::endl;
//
//       EXPECT_EQ(err,0);
//       EXPECT_EQ( zc_valid, C->get_zombie_count());
//
//       free(X_valid);
//       free(i_valid);
//     }
//    }
//
//G.del();
//
//return result;
//
//}
//
//template <typename T_C, typename T_M, typename T_A,typename T_B, typename T_X, typename T_Y, typename T_Z>
//bool test_AxB_dot3_mp_factory( int TB, int64_t N, int64_t Anz, int64_t Bnz, std::string& SEMI_RING) {
//// Assumes all matrices are square so far, so only N dimension given.
//// Sparsity is dense here so Anz = Bnz = N*N.
//// Generates three randomized matrices, builds buckets and calls a kernel.
//
//
//launchFactory<T_C, T_M, T_A, T_B, T_X, T_Z > lF(SEMI_RING, "mp");
//
//int testBucket = TB;
//
////unsigned seed = 13372801;
////std::mt19937 r; //random number generator Mersenne Twister
////r.seed(seed);
////int gpuID;
////cudaGetDevice( &gpuID);
//
////std::cout<< "found device "<<gpuID<<std::endl;
//
////T_Z MONOID_IDENTITY;
//if (SEMI_RING == "PLUS_TIMES") {
//   std::cout << "Plus Times (+,*) semiring"<<std::endl;
//   //MONOID_IDENTITY = 0;
//   ADD_ptr<T_Z> = myOP_plus<T_Z>;
//   MUL_ptr<T_Z> = myOP_times<T_Z>;
//
//}
//else if(SEMI_RING == "MIN_PLUS") {
//   std::cout << "Min Plus Times (min,+) semiring"<<std::endl;
//   //MONOID_IDENTITY = std::numeric_limits<T_Z>::max();
//   ADD_ptr<T_Z> = myOP_min<T_Z>;
//   MUL_ptr<T_Z> = myOP_plus<T_Z>;
//
//}
//else if(SEMI_RING == "MAX_PLUS") {
//   //MONOID_IDENTITY = std::numeric_limits<T_Z>::min();
//   std::cout << "Max Plus Times (max,+) semiring"<<std::endl;
//   ADD_ptr<T_Z> = myOP_max<T_Z>;
//   MUL_ptr<T_Z> = myOP_plus<T_Z>;
//}
//
////Generate test data and setup for using a jitify kernel with 'bucket' interface
//SpGEMM_problem_generator<T_C, T_M, T_A, T_B> G;
//int64_t Annz = Anz;
//int64_t Bnnz = Bnz;
//int64_t Cnz = N;
//float Cnzpercent = (float) Cnz/(N*N);
//
//G.init(N, Annz, Bnnz, Cnzpercent);
//
//G.fill_buckets( testBucket); // all elements go to testbucket= TB
//
//matrix<T_C>* C = G.getCptr();
//matrix<T_M>* M = G.getMptr();
//matrix<T_A>* A = G.getAptr();
//matrix<T_B>* B = G.getBptr();
//
//T_C *Cx = C->x;
//T_A *Ax = A->x;
//T_B *Bx = B->x;
//int64_t *Ci = C->i;
//int64_t *Mi = M->i;
//int64_t *Ai = A->i;
//int64_t *Bi = B->i;
//int64_t *Ap = A->p;
//int64_t *Bp = B->p;
//
//// Set clear zombie count
//C->zombie_count = 0;
//
////std::cout<<"got all matrices"<<std::endl;
//int64_t *Bucket = G.getBucket();
//int64_t *BucketStart = G.getBucketStart();
//
//int zc_valid = 0;
//
//bool result = false;
//
//for (int b =0; b < 12; ++b) {// loop on buckets
//
//    int64_t b_start = BucketStart [b] ;
//    int64_t b_end   = BucketStart [b+1] ;
//    int64_t nvecs = b_end - b_start ;
//    if (nvecs > 0) std::cout<< "bucket "<<b<<" has "<<nvecs<<" dots to do"<<std::endl;
//
//    T_C *X_valid  = (T_C*) malloc( Cnz*sizeof(T_C));
//    int64_t *i_valid = (int64_t*)malloc( Cnz *sizeof(int64_t));
//    if (b == TB) { //test cases for merge-path kernel
//       int nthrd = 32;
//       int nblck = Cnz;
//       int sz = 0;
//       std::cout<< nblck<< " blocks of "<<nthrd<<" threads, "<<b_start<<","<<b_end<<std::endl;
//
//       GpuTimer kernTimer;
//       kernTimer.Start();
//       lF.jitGridBlockLaunch( nblck, nthrd, b_start, b_end, Bucket,
//                                C, M, A, B, sz);
//
//       kernTimer.Stop();
//       std::cout<<"returned from kernel "<<kernTimer.Elapsed()<<"ms"<<std::endl;
//
//       //std::cout<<"returned from kernel"<<std::endl;
//
//       zc_valid = C->zombie_count;
//       C->zombie_count = 0;
//       for (int i =0 ; i< Cnz; ++i) {
//            //std::cout<<"Cx[i] = "<<Cx[i]<<std::endl;
//            X_valid[i] = Cx[i];
//            i_valid[i] = C->i[i];
//            // clear values for next test
//            Cx[i] = 0;
//       }
//       G.loadCj();
//
//       for (int64_t pair = b_start ; pair < b_end ; pair++) {
//
//        // get the kth entry in bucket b
//        //std::cout<< " pair ="<<pair<<std::endl;
//        int64_t pC = (Bucket == nullptr) ? pair : Bucket [pair] ;
//        int64_t i = Mi[pC] ;          // row index of C(i,j)
//
//        // get C(i,j)
//        int64_t k = (Ci [pC] >> 4) ;    // col index of C(i,j)
//        //ASSERT ((C->i [pC] & 4) == b) ;
//        int64_t j = (C->h == nullptr) ? k : C->h [k] ; // Mh has been copied into Ch
//        //std::cout<<" found dot "<<pair<<" at ("<<i<<","<<j<<")"<<std::endl;
//
//        int64_t pA_start = Ap [i] ;
//        int64_t pA_end   = Ap [i+1] ;
//
//        int64_t pB_start = Bp [j] ;
//        int64_t pB_end   = Bp [j+1] ;
//        // NOTE: this test code is NOT doing merge-path. This is just a
//        // single-threaded linear merge for correctness testing.
//        k = pA_start;
//        int64_t l = pB_start;
//        T_Z cij ;
//        bool cij_exists = false;
//        while( k < pA_end && l < pB_end) {
//           if      ( Ai[k] < Bi[l] ) k += 1;
//           else if ( Ai[k] > Bi[l] ) l += 1;
//           else {
//             if (cij_exists) {
//               //std::cout<<" A*B="<< (*MUL_ptr<T_Z>) ( (T_Z)Ax[k] , (T_Z) Bx[l]) <<std::endl ;
//               cij = (*ADD_ptr<T_Z>)( cij, (*MUL_ptr<T_Z>)( (T_Z)Ax[k] , (T_Z) Bx[l]) ) ;
//             }
//             else {
//               cij_exists = true;
//               cij = (*MUL_ptr<T_Z>)( (T_Z)Ax[k], (T_Z)Bx[l] ) ;
//             }
//
//             k++;
//             l++;
//           }
//           //std::cout<<"Ak = "<< Ax[k]<< " Bl = "<< Bx[l]<< "sum ="<<sum<<std::endl;
//        }
//        //std::cout<< " dot  = "<< sum << std::endl;
//
//        // output for this dot product is
//
//        if (cij_exists) {
//            Cx [pC] = (T_C)cij;
//            Ci [pC] = i;
//        }
//        else {
//            C->i [pC] = -1;//GB_FLIP (i)
//            C->zombie_count++;
//        }
//    }
//       T_C err = 0;
//       for (int j =0 ; j< N; ++j) {
//         for ( int l = C->p[j]; l< C->p[j+1]; ++l) {
//
//             if (Ci[l] > 0) {
//                //std::cout<<j<<","<<l <<" Cx = "<<Cx[l]<<"x_val="<<X_valid[l]<<std::endl;
//                err +=  ( X_valid[l] - Cx[l])*(X_valid[l] - Cx[l]);
//             }
//         }
//       }
//       std::cout<< " 2-norm of err ="<< err<<std::endl;
//       std::cout<< " zombie count CPU = "<<C->get_zombie_count()<<" zGPU ="<<zc_valid<<std::endl;
//
//       EXPECT_EQ(err,0);
//       EXPECT_EQ( zc_valid, C->get_zombie_count());
//
//       free(X_valid);
//       free(i_valid);
//     }
//    }
//
//G.del();
//
//return result;
//
//}
//
//template <typename T_C, typename T_M, typename T_A,typename T_B, typename T_X, typename T_Y, typename T_Z>
//bool test_AxB_dot3_warp_factory( int TB, int64_t N, int64_t Anz, int64_t Bnz, std::string& SEMI_RING) {
//// Assumes all matrices are square so far, so only N dimension given.
//// Sparsity is dense here so Anz = Bnz = N*N.
//// Generates three randomized matrices, builds buckets and calls a kernel.
//
//
//launchFactory<T_C, T_M, T_A, T_B, T_X, T_Z > lF(SEMI_RING, "warp");
//
//int testBucket = TB;
//
////unsigned seed = 13372801;
////std::mt19937 r; //random number generator Mersenne Twister
////r.seed(seed);
////int gpuID;
////cudaGetDevice( &gpuID);
//
////std::cout<< "found device "<<gpuID<<std::endl;
//
////T_Z MONOID_IDENTITY;
//if (SEMI_RING == "PLUS_TIMES") {
//   std::cout << "Plus Times (+,*) semiring"<<std::endl;
//   //MONOID_IDENTITY = 0;
//   ADD_ptr<T_Z> = myOP_plus<T_Z>;
//   MUL_ptr<T_Z> = myOP_times<T_Z>;
//
//}
//else if(SEMI_RING == "MIN_PLUS") {
//   std::cout << "Min Plus Times (min,+) semiring"<<std::endl;
//   //MONOID_IDENTITY = std::numeric_limits<T_Z>::max();
//   ADD_ptr<T_Z> = myOP_min<T_Z>;
//   MUL_ptr<T_Z> = myOP_plus<T_Z>;
//
//}
//else if(SEMI_RING == "MAX_PLUS") {
//   //MONOID_IDENTITY = std::numeric_limits<T_Z>::min();
//   std::cout << "Max Plus Times (max,+) semiring"<<std::endl;
//   ADD_ptr<T_Z> = myOP_max<T_Z>;
//   MUL_ptr<T_Z> = myOP_plus<T_Z>;
//}
//
////Generate test data and setup for using a jitify kernel with 'bucket' interface
//SpGEMM_problem_generator<T_C, T_M, T_A, T_B> G;
//int64_t Cnz = N;
//float Cnzpercent = (float) Cnz/(N*N);
//
//G.init(N, Anz, Bnz, Cnzpercent);
//
//G.fill_buckets( testBucket); // all elements go to testbucket= TB
//
//matrix<T_C>* C = G.getCptr();
//matrix<T_M>* M = G.getMptr();
//matrix<T_A>* A = G.getAptr();
//matrix<T_B>* B = G.getBptr();
//
//T_C *Cx = C->x;
//T_A *Ax = A->x;
//T_B *Bx = B->x;
//int64_t *Ci = C->i;
//int64_t *Mi = M->i;
//int64_t *Ai = A->i;
//int64_t *Bi = B->i;
//int64_t *Ap = A->p;
//int64_t *Bp = B->p;
//
//// Set clear zombie count
//C->zombie_count = 0;
//
////std::cout<<"got all matrices"<<std::endl;
//int64_t *Bucket = G.getBucket();
//int64_t *BucketStart = G.getBucketStart();
//
//int zc_valid = 0;
//
//bool result = false;
//
//for (int b =0; b < 12; ++b) {// loop on buckets
//
//    int64_t b_start = BucketStart [b] ;
//    int64_t b_end   = BucketStart [b+1] ;
//    int64_t nvecs = b_end - b_start ;
//    if (nvecs > 0) std::cout<< "bucket "<<b<<" has "<<nvecs<<" dots to do"<<std::endl;
//
//    T_C *X_valid  = (T_C*) malloc( Cnz*sizeof(T_C));
//    int64_t *i_valid = (int64_t*)malloc( Cnz *sizeof(int64_t));
//    if (b == TB) { //test cases for merge-path kernel
//       int nthrd = 32;
//       int nblck = (Cnz + nthrd -1)/nthrd ;
//       int sz = 0;
//       std::cout<< nblck<< " blocks of "<<nthrd<<" threads, "<<b_start<<","<<b_end<<std::endl;
//
//       GpuTimer kernTimer;
//       kernTimer.Start();
//       lF.jitGridBlockLaunch( nblck, nthrd, b_start, b_end, Bucket,
//                                C, M, A, B, sz);
//
//       kernTimer.Stop();
//       std::cout<<"returned from kernel "<<kernTimer.Elapsed()<<"ms"<<std::endl;
//
//       //std::cout<<"returned from kernel"<<std::endl;
//
//       zc_valid = C->zombie_count;
//       C->zombie_count = 0;
//       for (int i =0 ; i< Cnz; ++i) {
//            //std::cout<<"Cx[i] = "<<Cx[i]<<std::endl;
//            X_valid[i] = Cx[i];
//            i_valid[i] = C->i[i];
//            // clear values for next test
//            Cx[i] = 0;
//       }
//       G.loadCj();
//
//       for (int64_t pair = b_start ; pair < b_end ; pair++) {
//
//        // get the kth entry in bucket b
//        //std::cout<< " pair ="<<pair<<std::endl;
//        int64_t pC = (Bucket == nullptr) ? pair : Bucket [pair] ;
//        int64_t i = Mi[pC] ;          // row index of C(i,j)
//
//        // get C(i,j)
//        int64_t k = (Ci [pC] >> 4) ;    // col index of C(i,j)
//        //ASSERT ((C->i [pC] & 4) == b) ;
//        int64_t j = (C->h == nullptr) ? k : C->h [k] ; // Mh has been copied into Ch
//        //std::cout<<" found dot "<<pair<<" at ("<<i<<","<<j<<")"<<std::endl;
//
//        int64_t pA_start = Ap [i] ;
//        int64_t pA_end   = Ap [i+1] ;
//
//        int64_t pB_start = Bp [j] ;
//        int64_t pB_end   = Bp [j+1] ;
//        // NOTE: this test code is NOT doing merge-path. This is just a
//        // single-threaded linear merge for correctness testing.
//        k = pA_start;
//        int64_t l = pB_start;
//        T_Z cij ;
//        bool cij_exists = false;
//        while( k < pA_end && l < pB_end) {
//           if      ( Ai[k] < Bi[l] ) k += 1;
//           else if ( Ai[k] > Bi[l] ) l += 1;
//           else {
//             if (cij_exists) {
//               //std::cout<<" A*B="<< (*MUL_ptr<T_Z>) ( (T_Z)Ax[k] , (T_Z) Bx[l]) <<std::endl ;
//               cij = (*ADD_ptr<T_Z>)( cij, (*MUL_ptr<T_Z>)( (T_Z)Ax[k] , (T_Z) Bx[l]) ) ;
//             }
//             else {
//               cij_exists = true;
//               cij = (*MUL_ptr<T_Z>)( (T_Z)Ax[k], (T_Z)Bx[l] ) ;
//             }
//
//             k++;
//             l++;
//           }
//           //std::cout<<"Ak = "<< Ax[k]<< " Bl = "<< Bx[l]<< "sum ="<<sum<<std::endl;
//        }
//        //std::cout<< " dot  = "<< sum << std::endl;
//
//        // output for this dot product is
//
//        if (cij_exists) {
//            Cx [pC] = (T_C)cij;
//            Ci [pC] = i;
//        }
//        else {
//            C->i [pC] = -1;//GB_FLIP (i)
//            C->zombie_count++;
//        }
//    }
//       T_C err = 0;
//       for (int j =0 ; j< N; ++j) {
//         for ( int l = C->p[j]; l< C->p[j+1]; ++l) {
//
//             if (Ci[l] > 0) {
//                //std::cout<<j<<","<<l <<" Cx = "<<Cx[l]<<"x_val="<<X_valid[l]<<std::endl;
//                err +=  ( X_valid[l] - Cx[l])*(X_valid[l] - Cx[l]);
//             }
//         }
//       }
//       std::cout<< " 2-norm of err ="<< err<<std::endl;
//       std::cout<< " zombie count CPU = "<<C->get_zombie_count()<<" zGPU ="<<zc_valid<<std::endl;
//
//       EXPECT_EQ(err,0);
//       EXPECT_EQ( zc_valid, C->get_zombie_count());
//
//       free(X_valid);
//       free(i_valid);
//     }
//    }
//
//G.del();
//
//return result;
//
//}
//
//template <typename T>
//bool test_reducefactoryUM( unsigned int N, std::string OP) {
//
//  reduceFactory<T> rF;
//
//  int block(32);
//  int nblock= (N + 8*block -1)/(8*block);
//  int grid(nblock);
//  T* d_data;
//  T* output;
//
//  //std::cout<<" alloc'ing data and output"<<std::endl;
//  CHECK_CUDA( cudaMallocManaged((void**) &d_data, nblock*sizeof(T)) );
//  CHECK_CUDA( cudaMallocManaged((void**) &output, nblock*sizeof(T)) );
//  //std::cout<<" alloc done"<<std::endl;
//  //std::cout<<" data fill start"<<std::endl;
//
//  fillvector_linear<T> ( N, d_data);
//
//  //std::cout<<" data fill complete"<<std::endl;
//  //we will get a triangular sum = N*(N+1)/2 with this input
//  //for (unsigned int i =0; i < N; ++i) d_data[i] = i;
//
//  //std::cout<< " init data done"<<std::endl;
//  //for (unsigned int i =0; i < N; ++i) std::cout<< d_data[i] <<" ";
//
//
//  T sum;
//  std::cout << "Launching reduce"<<OP<<GET_TYPE_NAME(sum)<<" kernel..."<<std::endl;
//  rF.jitGridBlockLaunch( grid, block, d_data, output, N, OP );
//
//  for (int i =0; i< nblock; ++i) std::cout<< output[i] <<" ";
//
//  if (OP == "PLUS"){
//      sum = (T) 0;
//      myOpPTR<T> = myOP_plus<T>;
//  }
//  if (OP == "MIN") {
//      sum = (T)std::numeric_limits<T>::max();
//      myOpPTR<T> = myOP_min<T>;
//  }
//  if (OP == "MAX") {
//      sum = (T)std::numeric_limits<T>::min();
//      myOpPTR<T> = myOP_max<T>;
//  }
//
//  for (int i =0; i< nblock; ++i) sum = (*myOpPTR<T>)(sum ,output[i]);
//
//  T expect;
//  bool result = false;
//  if (OP == "PLUS") {
//     expect  = (T)(N*(N-1)/2);
//     T temp = (sum - expect) ;
//     if (temp < 0) temp = -temp ;
//     //result = (temp < (T)1) ; //adjust formula for leading 0
//     EXPECT_LE(temp, 1);
//  }
//  else if (OP == "MAX") {
//     expect = (T)(N-1);
//     //result = (sum)== (T)(N-1) ; //max is N-1
//     EXPECT_EQ( sum , (T)(N-1) );
//
//  }
//  else if (OP == "MIN") {
//     expect = (T)0;
//     //result = (sum)== (T)(0) ;   //min is 0
//     EXPECT_EQ( sum , (T)(0) );
//  }
//  else expect = (T) 0;
//  std::cout <<std::endl<<"result of test_reducefactoryUM with "<< OP<< " operation ="<< sum
//            <<" expected "<<expect << std::endl;
//
//  cudaFree(d_data);
//  cudaFree(output);
//  return result;
//}
//
//template <typename T1,typename T2,typename T3>
//bool test_dndotfactoryUM( unsigned int N, std::string SEMI_RING) {
//
//  dotFactory<T1,T2,T3> dF;
//
//  int block(512);
//  int nblock= (N + 8*block -1)/(8*block);
//  int grid(nblock);
//  T1* x;
//  T2* y;
//  T3* output;
//  CHECK_CUDA( cudaMallocManaged((void**)&x, N*sizeof(T1)) );
//  CHECK_CUDA( cudaMallocManaged((void**)&y, N*sizeof(T2)) );
//  CHECK_CUDA( cudaMallocManaged((void**)&output, nblock*sizeof(T3)) );
//
//  //we will get a triangular sum = N*(N+1)/2 with these inputs
//  fillvector_linear<T1> (N, x);
//  fillvector_constant<T2> (N, y, T2(1));
//
//  dF.jitGridBlockLaunch( grid, block, x, y, output, N, SEMI_RING );
//
//  T3 sum;
//  if (SEMI_RING == "PLUS_TIMES")
//  {
//      myOpPTR<T3> = myOP_plus<T3>;
//      sum = (T3)0;
//  }
//  if (SEMI_RING == "MIN_PLUS")
//  {
//      sum = std::numeric_limits<T3>::max();
//      myOpPTR<T3> = myOP_min<T3>;
//  }
//
//  for (int i =0; i< nblock; ++i) sum = (*myOpPTR<T3>)(sum ,output[i]);
//
//  bool result = false;
//  T3 expect;
//  if (SEMI_RING == "PLUS_TIMES") {
//     expect = (T3)(N*(N-1)/2);
//     T3 temp = (sum -expect) ;
//     if (temp < 0) temp = -temp ;
//     //result = (temp < (T3)1) ; //adjust formula for leading 0
//     EXPECT_LE( temp, (T3)1 );
//  }
//  else if (SEMI_RING == "MIN_PLUS") {
//     expect = (T3) 1;
//     //result = (sum == expect) ;   //min is 1 from the (0,1) pair
//     EXPECT_EQ( sum, expect);
//  }
//  else expect = (T3)0;
//  std::cout <<"test_dotfactoryUM with "<<SEMI_RING<<" semi-ring="<< sum
//                                       <<" expected "<<expect << std::endl;
//
//  cudaFree(x);
//  cudaFree(y);
//  cudaFree(output);
//  return result;
//}
//
//
//template <typename T1,typename T2,typename T3>
//bool test_spdotfactoryUM( unsigned int N, unsigned int xn, unsigned int yn, std::string SEMI_RING) {
//
//#define INTMIN( A, B) ( (A) < (B) ) ?  (A) : (B)
//
//  // N here is the index space that the sparse vectors are drawn from.
//  // Indices in xi and yi are in the range (0,N-1)
//  // We will generate a number of random values in this range for test data
//  std::cout<< " xn,yn= "<<xn<<','<<yn<<"min = "<< std::min( xn, yn) <<std::endl;
//  int n_threads = std::min( xn, yn) / 4;
//  std::cout<< "I think we need "<< n_threads<<" threads to do this."<<std::endl;
//  int pad_threads = 2;
//  while ( pad_threads < n_threads) {
//      pad_threads *= 2;
//  }
//  int block= 32;
//  int nblock= ( pad_threads + block -1)/(block);
//  int grid(nblock);
//  std::cout<<"N="<<N<<" xn ="<<xn<<", yn="<<yn<<" nblock="<<nblock<<" block ="<<block<<std::endl;
//  unsigned int *xi;
//  unsigned int *yi;
//  T1* x;
//  T2* y;
//  T3* output;
//  unsigned int intersection_size = 0; //will be filled in later if needed and xn != yn
//  unsigned seed = 13372801;
//  std::mt19937 r; //random number generator Mersenne Twister
//  r.seed(seed);
//  cudaMallocManaged((void**)&x, xn*sizeof(T1));
//  cudaMallocManaged((void**)&xi, xn*sizeof(int));
//  cudaMallocManaged((void**)&y, yn*sizeof(T2));
//  cudaMallocManaged((void**)&yi, yn*sizeof(int));
//  cudaMallocManaged((void**)&output, nblock*sizeof(T3));
//
//  int inv_sparsity = N/std::max(xn,yn);  //= values not taken per value occupied in index space
//  std::cout<<" Using inv_sparsity value of "<< inv_sparsity<<std::endl;
//  fillvector_constant<T1> (xn, x, T1(1));
//  fillvector_constant<T2> (yn, y, T2(1));
//
//  if( xn == yn){  // test case : all values intersect, generate 1 random number for both
//      intersection_size = xn;
//      std::cout << " all-intersect case..."<<std::endl;
//      for (unsigned int i =0; i < xn; ++i){
//          unsigned int rand_i = inv_sparsity*i+ r() %(inv_sparsity);
//          xi[i] = rand_i; //we will get a count of the intersection size
//          yi[i] = rand_i; //we will get a count of the intersection size
//      }
//      //std::sort (xi, xi + xn);
//      //std::sort (yi, yi + yn);
//  }
//  else { // generate two different sets of indices, no known intersection pattern
//      for (unsigned int i =0; i < xn; ++i){
//          unsigned int rand_i = inv_sparsity*i +r() % (inv_sparsity);
//          xi[i] = rand_i; //we will get a count of the intersection size
//      }
//      for (unsigned int i =0; i < yn; ++i){
//          unsigned int rand_i = inv_sparsity*i +r() % (inv_sparsity);
//          yi[i] = rand_i; //we will get a count of the intersection size
//      }
//      //std::sort (xi, xi + xn);
//      //std::sort (yi, yi + yn);
//      unsigned int xp =0;
//      unsigned int yp =0;
//      while (1){  //find the intersection size by merge of two sorted lists
//          if (xi[xp] < yi[yp]) xp++;
//          else if (xi[xp] > yi[yp]) yp++;
//          else {
//              intersection_size++;
//              xp++;
//              yp++;
//          }
//          if ( ( xp == xn ) || ( yp == yn) )  break;
//      }
//  }
//  if( xn < 128 ) {
//
//    std::cout<< " xi = [";
//    for (unsigned int i = 0 ; i < xn; ++i) {
//        std::cout<< xi[i] << ",";
//    }
//    std::cout<< " ]" <<std::endl;
//
//  }
//  std::cout << " Launching sparseDot CUDA kernel xn = "<<xn<<" yn="<<yn<<std::endl;
//  spdotFactory<T1,T2,T3> spdF;
//  spdF.jitGridBlockLaunch( grid, block, xn, xi, x, yn, yi, y, output, SEMI_RING );
//
//  cudaDeviceSynchronize ( ) ;
//
//  T3 sum;
//  if (SEMI_RING == "PLUS_TIMES")
//  {
//      myOpPTR<T3> = myOP_plus<T3>;
//      sum = (T3)0;
//  }
//  if (SEMI_RING == "MIN_PLUS")
//  {
//      sum = std::numeric_limits<T3>::max();
//      myOpPTR<T3> = myOP_min<T3>;
//  }
//
//  for (int i =0; i< nblock; ++i) sum = (*myOpPTR<T3>)(sum ,output[i]);
//
//  bool result = false;
//  T3 expect;
//  if (SEMI_RING == "PLUS_TIMES") {
//     T3 temp;
//     expect = intersection_size;
//     temp = (sum - expect);
//     if (temp < 0) temp = -temp ;
//     result = (temp < (T3)1) ; //adjust formula for leading 0
//  }
//  else if (SEMI_RING == "MIN_PLUS") {
//     expect = 2;
//     result = (sum== expect) ;   //min is 2 from the (1,1) pair
//  }
//  else expect = (T3) 0;
//
//  std::cout <<"test_spdotfactoryUM with "<<SEMI_RING<<" semi-ring= "
//            << sum << " expected "<<intersection_size<< std::endl;
//  cudaFree(x);
//  cudaFree(xi);
//  cudaFree(y);
//  cudaFree(yi);
//  cudaFree(output);
//  return result;
//}<|MERGE_RESOLUTION|>--- conflicted
+++ resolved
@@ -284,9 +284,6 @@
     std::cout << "Filling A" << std::endl;
     G.init_A(Annz, GxB_SPARSE, GxB_BY_ROW, 543210, 0, 50);
     std::cout << "Filling B" << std::endl;
-<<<<<<< HEAD
-    //G.init_B(Bnnz, GxB_FULL, GxB_BY_ROW);
-=======
 
     // TODO: The spdn kernel seems to think B->p should be non-empty
     // for the full side  but changing C to be GxB_FULL fails when
@@ -294,7 +291,6 @@
     // wouldn't expect a full or bitmap format to use the additional
     // arrays when B-x should already be nxk. Using csr here in the
     // meantime.
->>>>>>> d12ee7f2
     G.init_B(Bnnz, GxB_SPARSE, GxB_BY_ROW);
 
     /**
