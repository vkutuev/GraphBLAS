--- conflicted
+++ resolved
@@ -15,145 +15,124 @@
  */
 
 #include <rmm/detail/memory_manager.hpp>
+#include <rmm/mr/cnmem_managed_memory_resource.hpp>
+#include <rmm/mr/cnmem_memory_resource.hpp>
+#include <rmm/mr/cuda_memory_resource.hpp>
 #include <rmm/mr/default_memory_resource.hpp>
-#include <rmm/mr/cuda_memory_resource.hpp>
-#include <rmm/mr/cnmem_memory_resource.hpp>
-#include <rmm/mr/cnmem_managed_memory_resource.hpp>
 #include <rmm/mr/managed_memory_resource.hpp>
 
+namespace rmm {
+/** -------------------------------------------------------------------------*
+ * Record a memory manager event in the log.
+ *
+ * @param[in] event The type of event (Alloc, Realloc, or Free)
+ * @param[in] DeviceId The device to which this event applies.
+ * @param[in] ptr The device pointer being allocated or freed.
+ * @param[in] t The timestamp to record.
+ * @param[in] size The size of allocation (only needed for Alloc/Realloc).
+ * @param[in] stream The stream on which the allocation is happening
+ *                   (only needed for Alloc/Realloc).
+ * ------------------------------------------------------------------------**/
+void Logger::record(MemEvent_t event, int deviceId, void* ptr, TimePt start,
+                    TimePt end, size_t freeMem, size_t totalMem, size_t size,
+                    cudaStream_t stream, std::string filename,
+                    unsigned int line)
 
-namespace rmm
 {
-  /** -------------------------------------------------------------------------*
-   * Record a memory manager event in the log.
-   * 
-   * @param[in] event The type of event (Alloc, Realloc, or Free)
-   * @param[in] DeviceId The device to which this event applies.
-   * @param[in] ptr The device pointer being allocated or freed.
-   * @param[in] t The timestamp to record.
-   * @param[in] size The size of allocation (only needed for Alloc/Realloc).
-   * @param[in] stream The stream on which the allocation is happening 
-   *                   (only needed for Alloc/Realloc).
-   * ------------------------------------------------------------------------**/
-  void Logger::record(MemEvent_t event, int deviceId, void* ptr, 
-                      TimePt start, TimePt end,
-                      size_t freeMem, size_t totalMem,
-                      size_t size, cudaStream_t stream,
-                      std::string filename,
-                      unsigned int line)
-                      
-  {
-    std::lock_guard<std::mutex> guard(log_mutex);
-    if (Alloc == event)
-      current_allocations.insert(ptr);
-    else if (Free == event)
-      current_allocations.erase(ptr);
-    events.push_back({event, deviceId, ptr, size, stream, 
-                     freeMem, totalMem, current_allocations.size(), 
-                     start, end, filename, line});
+  std::lock_guard<std::mutex> guard(log_mutex);
+  if (Alloc == event)
+    current_allocations.insert(ptr);
+  else if (Free == event)
+    current_allocations.erase(ptr);
+  events.push_back({event, deviceId, ptr, size, stream, freeMem, totalMem,
+                    current_allocations.size(), start, end, filename, line});
+}
+
+/** -------------------------------------------------------------------------*
+ * @brief Output a comma-separated value string of the current log to the
+ *        provided ostream
+ *
+ * @param[in] csv The output stream to put the CSV log string into.
+ * ------------------------------------------------------------------------**/
+void Logger::to_csv(std::ostream& csv) {
+  csv << "Event Type,Device ID,Address,Stream,Size (bytes),Free Memory,"
+      << "Total Memory,Current Allocs,Start,End,Elapsed,Location\n";
+
+  for (auto& e : events) {
+    auto event_str = "Alloc";
+    if (e.event == Realloc) event_str = "Realloc";
+    if (e.event == Free) event_str = "Free";
+
+    std::chrono::duration<double> elapsed = e.end - e.start;
+
+    csv << event_str << "," << e.deviceId << "," << e.ptr << "," << e.stream
+        << "," << e.size << "," << e.freeMem << "," << e.totalMem << ","
+        << e.currentAllocations << ","
+        << std::chrono::duration<double>(e.start - base_time).count() << ","
+        << std::chrono::duration<double>(e.end - base_time).count() << ","
+        << elapsed.count() << "," << e.filename << ":" << e.line << std::endl;
+  }
+}
+
+/** ---------------------------------------------------------------------------*
+ * @brief Clear the log
+ * --------------------------------------------------------------------------**/
+void Logger::clear() {
+  std::lock_guard<std::mutex> guard(log_mutex);
+  events.clear();
+}
+
+rmmError_t Manager::registerStream(cudaStream_t stream) {
+  std::lock_guard<std::mutex> guard(manager_mutex);
+  if (registered_streams.empty() || 0 == registered_streams.count(stream)) {
+    registered_streams.insert(stream);
+    if (stream &&
+        usePoolAllocator())  // don't register the null stream with CNMem
+      RMM_CHECK_CNMEM(cnmemRegisterStream(stream));
+  }
+  return RMM_SUCCESS;
+}
+
+// Initialize the manager
+void Manager::initialize(const rmmOptions_t* new_options) {
+  std::lock_guard<std::mutex> guard(manager_mutex);
+
+  // repeat initialization is a no-op
+  if (isInitialized()) return;
+
+  if (nullptr != new_options) options = *new_options;
+
+  if (usePoolAllocator()) {
+    auto pool_size = getOptions().initial_pool_size;
+    auto const& devices = getOptions().devices;
+    if (useManagedMemory()) {
+      initialized_resource.reset(
+          new rmm::mr::cnmem_managed_memory_resource(pool_size, devices));
+    } else {
+      initialized_resource.reset(
+          new rmm::mr::cnmem_memory_resource(pool_size, devices));
+    }
+  } else if (rmm::Manager::useManagedMemory()) {
+    initialized_resource.reset(new rmm::mr::managed_memory_resource());
+  } else {
+    initialized_resource.reset(new rmm::mr::cuda_memory_resource());
   }
 
-  /** -------------------------------------------------------------------------*
-   * @brief Output a comma-separated value string of the current log to the 
-   *        provided ostream
-   * 
-   * @param[in] csv The output stream to put the CSV log string into. 
-   * ------------------------------------------------------------------------**/
-  void Logger::to_csv(std::ostream &csv)
-  {
-    csv << "Event Type,Device ID,Address,Stream,Size (bytes),Free Memory,"
-        << "Total Memory,Current Allocs,Start,End,Elapsed,Location\n";
+  rmm::mr::set_default_resource(initialized_resource.get());
 
-    for (auto& e : events)
-    {
-      auto event_str = "Alloc";
-      if (e.event == Realloc) event_str = "Realloc";
-      if (e.event == Free) event_str = "Free";
+  is_initialized = true;
+}
 
-      std::chrono::duration<double> elapsed = e.end-e.start;
-      
-      csv << event_str << "," << e.deviceId << "," << e.ptr << ","  
-          << e.stream << "," << e.size << "," << e.freeMem << "," 
-          << e.totalMem << "," << e.currentAllocations << ","
-          << std::chrono::duration<double>(e.start-base_time).count() << ","
-          << std::chrono::duration<double>(e.end-base_time).count() << ","
-          << elapsed.count() << "," << e.filename << ":" << e.line 
-          << std::endl;
-    }
+// Shut down the Manager (clears the context)
+void Manager::finalize() {
+  std::lock_guard<std::mutex> guard(manager_mutex);
+
+  // finalization before initialization is a no-op
+  if (isInitialized()) {
+    registered_streams.clear();
+    logger.clear();
+    initialized_resource.reset();
+    is_initialized = false;
   }
-
-  /** ---------------------------------------------------------------------------*
-   * @brief Clear the log
-   * --------------------------------------------------------------------------**/
-  void Logger::clear()
-  {
-    std::lock_guard<std::mutex> guard(log_mutex);
-    events.clear();
-  }
-
-  rmmError_t Manager::registerStream(cudaStream_t stream) { 
-    std::lock_guard<std::mutex> guard(manager_mutex);
-    if (registered_streams.empty() || 0 == registered_streams.count(stream)) {
-        registered_streams.insert(stream);
-        if (stream && usePoolAllocator()) // don't register the null stream with CNMem
-            RMM_CHECK_CNMEM( cnmemRegisterStream(stream) );
-    }
-    return RMM_SUCCESS;
-  }
-
-  // Initialize the manager
-  void Manager::initialize(const rmmOptions_t *new_options)
-  {
-    std::lock_guard<std::mutex> guard(manager_mutex);
-
-    // repeat initialization is a no-op
-    if (isInitialized()) return;
-
-    if (nullptr != new_options)
-      options = *new_options; 
-
-    if (usePoolAllocator()) {
-      auto pool_size = getOptions().initial_pool_size;
-      auto const& devices = getOptions().devices;
-      if (useManagedMemory()) {
-<<<<<<< HEAD
-        instance.memory_resource.reset(
-          new rmm::mr::cnmem_managed_memory_resource(pool_size, devices)
-        );
-      } else {
-        instance.memory_resource.reset(
-          new rmm::mr::cnmem_memory_resource(pool_size, devices)
-=======
-        initialized_resource.reset(
-          new rmm::mr::cnmem_managed_memory_resource(pool_size)
-        );
-      } else {
-        initialized_resource.reset(
-          new rmm::mr::cnmem_memory_resource(pool_size)
->>>>>>> bada1233
-        );
-      } 
-    } else if (rmm::Manager::useManagedMemory()) {
-      initialized_resource.reset(new rmm::mr::managed_memory_resource());
-    } else {
-      initialized_resource.reset(new rmm::mr::cuda_memory_resource());
-    }
-
-    rmm::mr::set_default_resource(initialized_resource.get());
-
-    is_initialized = true;
-  }
-
-  // Shut down the Manager (clears the context)
-  void Manager::finalize() {
-    std::lock_guard<std::mutex> guard(manager_mutex);
-
-    // finalization before initialization is a no-op
-    if (isInitialized()) {
-      registered_streams.clear();
-      logger.clear();
-      initialized_resource.reset();
-      is_initialized = false;
-    }
-  }
-}+}
+}  // namespace rmm