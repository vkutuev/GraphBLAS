# Copyright (c) 2018-2019, NVIDIA CORPORATION.
#
# Licensed under the Apache License, Version 2.0 (the "License");
# you may not use this file except in compliance with the License.
# You may obtain a copy of the License at
#
#     http://www.apache.org/licenses/LICENSE-2.0
#
# Unless required by applicable law or agreed to in writing, software
# distributed under the License is distributed on an "AS IS" BASIS,
# WITHOUT WARRANTIES OR CONDITIONS OF ANY KIND, either express or implied.
# See the License for the specific language governing permissions and
# limitations under the License.

import weakref

from rmm._lib.device_buffer import DeviceBuffer
from rmm.mr import _initialize
from rmm.rmm import (
    RMMError,
<<<<<<< HEAD
=======
    RMMNumbaManager,
    _finalize,
    _initialize,
    _make_finalizer,
    _numba_memory_manager,
    _register_atexit_finalize,
    csv_log,
>>>>>>> 5d311c9c
    device_array,
    device_array_from_ptr,
    device_array_like,
    get_ipc_handle,
    is_initialized,
    reinitialize,
    rmm_cupy_allocator,
    to_device,
)

# Initialize RMM on import
_initialize()<|MERGE_RESOLUTION|>--- conflicted
+++ resolved
@@ -18,8 +18,6 @@
 from rmm.mr import _initialize
 from rmm.rmm import (
     RMMError,
-<<<<<<< HEAD
-=======
     RMMNumbaManager,
     _finalize,
     _initialize,
@@ -27,7 +25,6 @@
     _numba_memory_manager,
     _register_atexit_finalize,
     csv_log,
->>>>>>> 5d311c9c
     device_array,
     device_array_from_ptr,
     device_array_like,
